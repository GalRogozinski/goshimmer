#jinja2: trim_blocks:True, lstrip_blocks:True
version: "3"

services:
  analysis_server:
    image: {{goshimmerDockerImage}}:{{goshimmerDockerTag}}
    container_name: analysis-server
    restart: unless-stopped
    volumes:
      - "./db:/db"
      - "/etc/localtime:/etc/localtime:ro"
    ports:
      - 6063:6063
      - 21888:21888
      - 28080:28080
<<<<<<< HEAD
      - 9312:9312
=======
      - 9311:9311
>>>>>>> 7d473b95
    environment:
      - DATABASE_DIRECTORY=/db/mainnetdb
      - PROFILING_BINDADDRESS=0.0.0.0:6063
    command: >
      --skip-config=true
      --node.overwriteStoredSeed=true
      --autoPeering.entryNodes=
      --analysis.client.serverAddress=
      --analysis.server.bindAddress=0.0.0.0:21888
      --analysis.dashboard.bindAddress=0.0.0.0:28080
      --analysis.dashboard.manaDashboardAddress="{{ manaDashboardHost }}"
      --prometheus.bindAddress=0.0.0.0:9311
      --metrics.local=false
      --metrics.global=true
      --node.enablePlugins=analysisServer,analysisDashboard,prometheus
      --node.disablePlugins=activity,analysisClient,chat,consensus,dashboard,drng,faucet,fpc,gossip,issuer,mana,manarefresher,manualpeering,messageLayer,metrics,networkdelay,portcheck,pow,syncBeaconFollower,webAPIBroadcastDataEndpoint,WebAPIDataEndpoint,WebAPIHealthzEndpoint,WebAPIDRNGEndpoint,WebAPIFaucetEndpoint,webAPIFindTransactionHashesEndpoint,webAPIGetNeighborsEndpoint,webAPIGetTransactionObjectsByHashEndpoint,webAPIGetTransactionTrytesByHashEndpoint,WebAPIInfoEndpoint,WebAPILedgerstateEndpoint,WebAPIMessageEndpoint,WebAPIToolsDRNGEndpoint,WebAPIToolsMessageEndpoint,WebAPIWeightProviderEndpoint,remotelog,remotelogmetrics
      --logger.level={{ logLevel }}<|MERGE_RESOLUTION|>--- conflicted
+++ resolved
@@ -13,11 +13,7 @@
       - 6063:6063
       - 21888:21888
       - 28080:28080
-<<<<<<< HEAD
-      - 9312:9312
-=======
       - 9311:9311
->>>>>>> 7d473b95
     environment:
       - DATABASE_DIRECTORY=/db/mainnetdb
       - PROFILING_BINDADDRESS=0.0.0.0:6063
