#jinja2: trim_blocks:True, lstrip_blocks:True
version: '3.3'

services:
  goshimmer:
    image: {{goshimmerDockerImage}}:{{goshimmerDockerTag}}
    container_name: goshimmer
    volumes:
      - "./db:/db"
      - "/etc/localtime:/etc/localtime:ro"
    ports:
      # Autopeering
      - "0.0.0.0:14626:14626/udp"
      # Gossip
      - "0.0.0.0:14666:14666/tcp"
      # HTTP API
      - "0.0.0.0:8080:8080/tcp"
    {% if remoteDebugging|default(false) %}
      # Delve Debugger
      - "127.0.0.1:40000:40000/tcp"
    {% endif %}
    {% if debugPorts|default(false) %}
      # Dashboard
      - "0.0.0.0:8081:8081/tcp"
      # pprof profiling
      - "0.0.0.0:6061:6061/tcp"
    {% else %}
      # Dashboard
      - "127.0.0.1:8081:8081/tcp"
      # pprof profiling
      - "127.0.0.1:6061:6061/tcp"
    {% endif %}
      # prometheus
      - "0.0.0.0:9311:9311/tcp"
    environment:
      - NODE_SEED={{ seed }}
      - DATABASE_DIRECTORY=/db/mainnetdb
      - NODE_PEERDBDIRECTORY=/db/peerdb
      - ANALYSIS_CLIENT_SERVERADDRESS={{ analysisServerHost }}:21888
      - AUTOPEERING_BINDADDRESS=0.0.0.0:14626
      - DASHBOARD_BINDADDRESS=0.0.0.0:8081
      - GOSSIP_BINDADDRESS=0.0.0.0:14666
      - WEBAPI_BINDADDRESS=0.0.0.0:8080
      - PROFILING_BINDADDRESS=0.0.0.0:6061
    command: >
      --skip-config=true
     {% if snapshotResetTime|default(false) %}
      --mana.snapshotResetTime=true
     {% endif %}
<<<<<<< HEAD

=======
>>>>>>> 7d473b95
      --autoPeering.entryNodes={{ entryNodePubKey }}@{{ entryNodeHost }}:15626{% if communityEntryNode|default(None) %},{{ communityEntryNode }}{% endif %}
     {% if networkVersion|default(None) %}
      --autoPeering.networkVersion={{ networkVersion }}
     {% endif %}
      --node.disablePlugins=portcheck
      --node.enablePlugins=dashboard,remotelog,networkdelay,prometheus{% if faucet|default(false) %},faucet{% endif %},activity,snapshot,WebAPIToolsDRNGEndpoint,WebAPIToolsMessageEndpoint,"WebAPI tools Endpoint"{% if spammer|default(false) %},spammer{% endif %}
      --prometheus.bindAddress=0.0.0.0:9311
      --messageLayer.snapshot.file=/snapshot.bin
     {% if faucet|default(false) %}
      --faucet.seed={{ faucetSeed }}
      --faucet.tokensPerRequest=1000000
     {% endif %}
      --pow.numThreads=8
      --pow.timeout=60s
     {% if powDifficulty|default(None) %}
      --pow.difficulty={{ powDifficulty }}
     {% endif %}
      --logger.level={{ logLevel }}
      --logger.disableEvents=false
      --logger.remotelog.serverAddress={{ remoteLoggerHost }}:5213
      --remotemetrics.metricsLevel=0
     {% if faucet|default(false) %}
      --messageLayer.startSynced=false
     {% else %}
      --messageLayer.startSynced=true
     {% endif %}
      --messageLayer.tangleTimeWindow=10m
      --messageLayer.snapshot.genesisNode={{ bootstrapNodePubKey }}
      --drng.pollen.instanceID=1
      --drng.pollen.threshold=3
      --drng.pollen.committeeMembers=AheLpbhRs1XZsRF8t8VBwuyQh9mqPHXQvthV5rsHytDG,FZ28bSTidszUBn8TTCAT9X1nVMwFNnoYBmZ1xfafez2z,GT3UxryW4rA9RN9ojnMGmZgE2wP7psagQxgVdA4B9L1P,4pB5boPvvk2o5MbMySDhqsmC2CtUdXyotPPEpb7YQPD7,64wCsTZpmKjRVHtBKXiFojw7uw3GszumfvC4kHdWsHga
     {% if xteamDRNG|default(false) %}
      --drng.xTeam.instanceID=1339
      --drng.xTeam.threshold=4
      --drng.xTeam.committeeMembers=GUdTwLDb6t6vZ7X5XzEnjFNDEVPteU7tVQ9nzKLfPjdo,68vNzBFE9HpmWLb2x4599AUUQNuimuhwn3XahTZZYUHt,Dc9n3JxYecaX3gpxVnWb4jS3KVz1K1SgSK1KpV1dzqT1,75g6r4tqGZhrgpDYZyZxVje1Qo54ezFYkCw94ELTLhPs,CN1XLXLHT9hv7fy3qNhpgNMD6uoHFkHtaNNKyNVCKybf,7SmttyqrKMkLo5NPYaiFoHs8LE6s7oCoWCQaZhui8m16,CypSmrHpTe3WQmCw54KP91F5gTmrQEL7EmTX38YStFXx
     {% endif %}
      --messageLayer.tangleTimeWindow=10m<|MERGE_RESOLUTION|>--- conflicted
+++ resolved
@@ -47,10 +47,6 @@
      {% if snapshotResetTime|default(false) %}
       --mana.snapshotResetTime=true
      {% endif %}
-<<<<<<< HEAD
-
-=======
->>>>>>> 7d473b95
       --autoPeering.entryNodes={{ entryNodePubKey }}@{{ entryNodeHost }}:15626{% if communityEntryNode|default(None) %},{{ communityEntryNode }}{% endif %}
      {% if networkVersion|default(None) %}
       --autoPeering.networkVersion={{ networkVersion }}
