package branchmanager

import (
	"testing"

	"github.com/iotaledger/hive.go/kvstore/mapdb"
	"github.com/stretchr/testify/assert"
)

type sampleTree struct {
	cachedBranches [17]*CachedBranch
	branches       [17]*Branch
<<<<<<< HEAD
=======
	numID          map[BranchID]int
>>>>>>> 85e92abc
}

func (st *sampleTree) Release() {
	for i := range st.cachedBranches {
		if st.cachedBranches[i] == nil {
			continue
		}
		st.cachedBranches[i].Release()
	}
}

<<<<<<< HEAD
func createSampleTree(branchManager *BranchManager) *sampleTree {
	st := &sampleTree{}
	cachedMasterBranch := branchManager.Branch(MasterBranchID)
	st.cachedBranches[1] = cachedMasterBranch
	st.branches[1] = cachedMasterBranch.Unwrap()
=======
// ./img/sample_tree.png
func createSampleTree(branchManager *BranchManager) *sampleTree {
	st := &sampleTree{
		numID: map[BranchID]int{},
	}
	cachedMasterBranch := branchManager.Branch(MasterBranchID)
	st.cachedBranches[1] = cachedMasterBranch
	st.branches[1] = cachedMasterBranch.Unwrap()
	st.numID[st.branches[1].ID()] = 1
>>>>>>> 85e92abc

	cachedBranch2, _ := branchManager.Fork(BranchID{2}, []BranchID{MasterBranchID}, []ConflictID{{0}})
	branch2 := cachedBranch2.Unwrap()
	st.branches[2] = branch2
	st.cachedBranches[2] = cachedBranch2
<<<<<<< HEAD
=======
	st.numID[st.branches[2].ID()] = 2
>>>>>>> 85e92abc

	cachedBranch3, _ := branchManager.Fork(BranchID{3}, []BranchID{MasterBranchID}, []ConflictID{{0}})
	branch3 := cachedBranch3.Unwrap()
	st.branches[3] = branch3
	st.cachedBranches[3] = cachedBranch3
<<<<<<< HEAD
=======
	st.numID[st.branches[3].ID()] = 3
>>>>>>> 85e92abc

	cachedBranch4, _ := branchManager.Fork(BranchID{4}, []BranchID{branch2.ID()}, []ConflictID{{1}})
	branch4 := cachedBranch4.Unwrap()
	st.branches[4] = branch4
	st.cachedBranches[4] = cachedBranch4
<<<<<<< HEAD
=======
	st.numID[st.branches[4].ID()] = 4
>>>>>>> 85e92abc

	cachedBranch5, _ := branchManager.Fork(BranchID{5}, []BranchID{branch2.ID()}, []ConflictID{{1}})
	branch5 := cachedBranch5.Unwrap()
	st.branches[5] = branch5
	st.cachedBranches[5] = cachedBranch5
<<<<<<< HEAD
=======
	st.numID[st.branches[5].ID()] = 5
>>>>>>> 85e92abc

	cachedBranch6, _ := branchManager.Fork(BranchID{6}, []BranchID{MasterBranchID}, []ConflictID{{2}})
	branch6 := cachedBranch6.Unwrap()
	st.branches[6] = branch6
	st.cachedBranches[6] = cachedBranch6
<<<<<<< HEAD
=======
	st.numID[st.branches[6].ID()] = 6
>>>>>>> 85e92abc

	cachedBranch7, _ := branchManager.Fork(BranchID{7}, []BranchID{MasterBranchID}, []ConflictID{{2}})
	branch7 := cachedBranch7.Unwrap()
	st.branches[7] = branch7
	st.cachedBranches[7] = cachedBranch7
<<<<<<< HEAD
=======
	st.numID[st.branches[7].ID()] = 7
>>>>>>> 85e92abc

	cachedBranch8, _ := branchManager.Fork(BranchID{8}, []BranchID{MasterBranchID}, []ConflictID{{3}})
	branch8 := cachedBranch8.Unwrap()
	st.branches[8] = branch8
	st.cachedBranches[8] = cachedBranch8
<<<<<<< HEAD
=======
	st.numID[st.branches[8].ID()] = 8
>>>>>>> 85e92abc

	cachedBranch9, _ := branchManager.Fork(BranchID{9}, []BranchID{MasterBranchID}, []ConflictID{{3}})
	branch9 := cachedBranch9.Unwrap()
	st.branches[9] = branch9
	st.cachedBranches[9] = cachedBranch9
<<<<<<< HEAD
=======
	st.numID[st.branches[9].ID()] = 9
>>>>>>> 85e92abc

	cachedAggrBranch10, err := branchManager.AggregateBranches(branch3.ID(), branch6.ID())
	if err != nil {
		panic(err)
	}
	aggrBranch10 := cachedAggrBranch10.Unwrap()
	st.branches[10] = aggrBranch10
	st.cachedBranches[10] = cachedAggrBranch10
<<<<<<< HEAD
=======
	st.numID[st.branches[10].ID()] = 10
>>>>>>> 85e92abc

	cachedAggrBranch11, err := branchManager.AggregateBranches(branch6.ID(), branch8.ID())
	if err != nil {
		panic(err)
	}
	aggrBranch11 := cachedAggrBranch11.Unwrap()
	st.branches[11] = aggrBranch11
	st.cachedBranches[11] = cachedAggrBranch11
<<<<<<< HEAD
=======
	st.numID[st.branches[11].ID()] = 11
>>>>>>> 85e92abc

	cachedBranch12, _ := branchManager.Fork(BranchID{12}, []BranchID{aggrBranch10.ID()}, []ConflictID{{4}})
	branch12 := cachedBranch12.Unwrap()
	st.branches[12] = branch12
	st.cachedBranches[12] = cachedBranch12
<<<<<<< HEAD
=======
	st.numID[st.branches[12].ID()] = 12
>>>>>>> 85e92abc

	cachedBranch13, _ := branchManager.Fork(BranchID{13}, []BranchID{aggrBranch10.ID()}, []ConflictID{{4}})
	branch13 := cachedBranch13.Unwrap()
	st.branches[13] = branch13
	st.cachedBranches[13] = cachedBranch13
<<<<<<< HEAD
=======
	st.numID[st.branches[13].ID()] = 13
>>>>>>> 85e92abc

	cachedBranch14, _ := branchManager.Fork(BranchID{14}, []BranchID{aggrBranch11.ID()}, []ConflictID{{5}})
	branch14 := cachedBranch14.Unwrap()
	st.branches[14] = branch14
	st.cachedBranches[14] = cachedBranch14
<<<<<<< HEAD
=======
	st.numID[st.branches[14].ID()] = 14
>>>>>>> 85e92abc

	cachedBranch15, _ := branchManager.Fork(BranchID{15}, []BranchID{aggrBranch11.ID()}, []ConflictID{{5}})
	branch15 := cachedBranch15.Unwrap()
	st.branches[15] = branch15
	st.cachedBranches[15] = cachedBranch15
<<<<<<< HEAD
=======
	st.numID[st.branches[15].ID()] = 15
>>>>>>> 85e92abc

	cachedAggrBranch16, err := branchManager.AggregateBranches(branch13.ID(), branch14.ID())
	if err != nil {
		panic(err)
	}
	aggrBranch16 := cachedAggrBranch16.Unwrap()
	st.branches[16] = aggrBranch16
	st.cachedBranches[16] = cachedAggrBranch16
<<<<<<< HEAD
=======
	st.numID[st.branches[16].ID()] = 16
>>>>>>> 85e92abc
	return st
}

func TestGetAncestorBranches(t *testing.T) {
	branchManager := New(mapdb.NewMapDB())

	st := createSampleTree(branchManager)
	defer st.Release()

	{
		masterBranch := branchManager.Branch(MasterBranchID)
		assert.NotNil(t, masterBranch)
		ancestorBranches, err := branchManager.getAncestorBranches(masterBranch.Unwrap())
		assert.NoError(t, err)

		expectedAncestors := map[BranchID]struct{}{}
		actualAncestors := map[BranchID]struct{}{}
		ancestorBranches.Consume(func(branch *Branch) {
			actualAncestors[branch.ID()] = struct{}{}
		})
		assert.Equal(t, expectedAncestors, actualAncestors)
	}

	{
		ancestorBranches, err := branchManager.getAncestorBranches(st.branches[4])
		assert.NoError(t, err)

		expectedAncestors := map[BranchID]struct{}{
			st.branches[2].ID(): {}, MasterBranchID: {},
		}
		actualAncestors := map[BranchID]struct{}{}
		ancestorBranches.Consume(func(branch *Branch) {
			actualAncestors[branch.ID()] = struct{}{}
		})
		assert.Equal(t, expectedAncestors, actualAncestors)
	}

	{
		ancestorBranches, err := branchManager.getAncestorBranches(st.branches[16])
		assert.NoError(t, err)

		expectedAncestors := map[BranchID]struct{}{
			st.branches[13].ID(): {}, st.branches[14].ID(): {},
			st.branches[10].ID(): {}, st.branches[11].ID(): {},
			st.branches[3].ID(): {}, st.branches[6].ID(): {}, st.branches[8].ID(): {},
			MasterBranchID: {},
		}
		actualAncestors := map[BranchID]struct{}{}
		ancestorBranches.Consume(func(branch *Branch) {
			actualAncestors[branch.ID()] = struct{}{}
		})
		assert.Equal(t, expectedAncestors, actualAncestors)
	}

	{
		ancestorBranches, err := branchManager.getAncestorBranches(st.branches[12])
		assert.NoError(t, err)

		expectedAncestors := map[BranchID]struct{}{
			st.branches[10].ID(): {}, st.branches[3].ID(): {},
			st.branches[6].ID(): {}, MasterBranchID: {},
		}
		actualAncestors := map[BranchID]struct{}{}
		ancestorBranches.Consume(func(branch *Branch) {
			actualAncestors[branch.ID()] = struct{}{}
		})
		assert.Equal(t, expectedAncestors, actualAncestors)
	}

	{
		ancestorBranches, err := branchManager.getAncestorBranches(st.branches[11])
		assert.NoError(t, err)

		expectedAncestors := map[BranchID]struct{}{
			st.branches[8].ID(): {}, st.branches[6].ID(): {}, MasterBranchID: {},
		}
		actualAncestors := map[BranchID]struct{}{}
		ancestorBranches.Consume(func(branch *Branch) {
			actualAncestors[branch.ID()] = struct{}{}
		})
		assert.Equal(t, expectedAncestors, actualAncestors)
	}
}

<<<<<<< HEAD
=======
func TestIsAncestorOfBranch(t *testing.T) {
	branchManager := New(mapdb.NewMapDB())

	st := createSampleTree(branchManager)
	defer st.Release()

	type testcase struct {
		ancestor   *Branch
		descendent *Branch
		is         bool
	}

	cases := []testcase{
		{st.branches[2], st.branches[4], true},
		{st.branches[4], st.branches[2], false},
		{st.branches[3], st.branches[4], false},
		{st.branches[3], st.branches[12], true},
		{st.branches[3], st.branches[10], true},
		{st.branches[3], st.branches[16], true},
		{st.branches[1], st.branches[16], true},
		{st.branches[11], st.branches[16], true},
		{st.branches[9], st.branches[16], false},
		{st.branches[6], st.branches[15], true},
	}

	for _, testCase := range cases {
		isAncestor, err := branchManager.branchIsAncestorOfBranch(testCase.ancestor, testCase.descendent)
		assert.NoError(t, err)
		if testCase.is {
			assert.True(t, isAncestor, "branch %d is an ancestor of branch %d", st.numID[testCase.ancestor.ID()], st.numID[testCase.descendent.ID()])
			continue
		}
		assert.False(t, isAncestor, "branch %d is not an ancestor of branch %d", st.numID[testCase.ancestor.ID()], st.numID[testCase.descendent.ID()])
	}
}

>>>>>>> 85e92abc
func TestFindDeepestCommonDescendants(t *testing.T) {
	branchManager := New(mapdb.NewMapDB())

	st := createSampleTree(branchManager)
	defer st.Release()

	{
		deepestCommonDescendants, err := branchManager.findDeepestCommonDescendants(MasterBranchID, st.branches[2].ID())
		assert.NoError(t, err)

		expectedDeepestCommonDescendants := map[BranchID]struct{}{
			st.branches[2].ID(): {},
		}
		actualDeepestCommonDescendants := map[BranchID]struct{}{}
		deepestCommonDescendants.Consume(func(branch *Branch) {
			actualDeepestCommonDescendants[branch.ID()] = struct{}{}
		})
		assert.Equal(t, expectedDeepestCommonDescendants, actualDeepestCommonDescendants)
	}

	{
		deepestCommonDescendants, err := branchManager.findDeepestCommonDescendants(st.branches[2].ID(), st.branches[3].ID())
		assert.NoError(t, err)

		expectedDeepestCommonDescendants := map[BranchID]struct{}{
			st.branches[2].ID(): {}, st.branches[3].ID(): {},
		}
		actualDeepestCommonDescendants := map[BranchID]struct{}{}
		deepestCommonDescendants.Consume(func(branch *Branch) {
			actualDeepestCommonDescendants[branch.ID()] = struct{}{}
		})
		assert.Equal(t, expectedDeepestCommonDescendants, actualDeepestCommonDescendants)
	}

	{
		deepestCommonDescendants, err := branchManager.findDeepestCommonDescendants(st.branches[2].ID(), st.branches[4].ID(), st.branches[5].ID())
		assert.NoError(t, err)

		expectedDeepestCommonDescendants := map[BranchID]struct{}{
			st.branches[4].ID(): {}, st.branches[5].ID(): {},
		}
		actualDeepestCommonDescendants := map[BranchID]struct{}{}
		deepestCommonDescendants.Consume(func(branch *Branch) {
			actualDeepestCommonDescendants[branch.ID()] = struct{}{}
		})
		assert.Equal(t, expectedDeepestCommonDescendants, actualDeepestCommonDescendants)
	}

	// breaks: should only be aggr. branch 11 which consists out of branch 6 and 8
	{
		deepestCommonDescendants, err := branchManager.findDeepestCommonDescendants(
			st.branches[6].ID(), st.branches[8].ID(), st.branches[11].ID())
		assert.NoError(t, err)

		expectedDeepestCommonDescendants := map[BranchID]struct{}{
			st.branches[11].ID(): {},
		}
		actualDeepestCommonDescendants := map[BranchID]struct{}{}
		deepestCommonDescendants.Consume(func(branch *Branch) {
			actualDeepestCommonDescendants[branch.ID()] = struct{}{}
		})
		assert.Equal(t, expectedDeepestCommonDescendants, actualDeepestCommonDescendants)
	}

<<<<<<< HEAD
	//fmt.Println("branch 6:", branch6.ID())
	//fmt.Println("branch 8:", branch8.ID())
	//fmt.Println("aggr. branch 10:", aggrBranch10.ID())
	//fmt.Println("aggr. branch 11:", aggrBranch11.ID())
	//fmt.Println("branch 12:", branch12.ID())
	//fmt.Println("branch 13:", branch13.ID())
	//fmt.Println("branch 14:", branch14.ID())
	//fmt.Println("branch 15:", branch15.ID())
	//fmt.Println("aggr. branch 16:", aggrBranch16.ID())

=======
>>>>>>> 85e92abc
	// breaks: thinks that branch 13 is one of the deepest common descendants
	{
		deepestCommonDescendants, err := branchManager.findDeepestCommonDescendants(
			st.branches[6].ID(), st.branches[8].ID(), st.branches[10].ID(), st.branches[11].ID(),
			st.branches[12].ID(), st.branches[15].ID(), st.branches[14].ID(), st.branches[13].ID(),
			st.branches[16].ID())
		assert.NoError(t, err)

		expectedDeepestCommonDescendants := map[BranchID]struct{}{
			st.branches[12].ID(): {}, st.branches[15].ID(): {}, st.branches[16].ID(): {},
		}
		actualDeepestCommonDescendants := map[BranchID]struct{}{}
		deepestCommonDescendants.Consume(func(branch *Branch) {
			actualDeepestCommonDescendants[branch.ID()] = struct{}{}
		})
		assert.Equal(t, expectedDeepestCommonDescendants, actualDeepestCommonDescendants)
	}
}

<<<<<<< HEAD
=======
func TestCollectClosestConflictAncestors(t *testing.T) {
	branchManager := New(mapdb.NewMapDB())

	st := createSampleTree(branchManager)
	defer st.Release()

	{
		aggregatedBranchConflictParents := make(CachedBranches)
		err := branchManager.collectClosestConflictAncestors(st.branches[10], aggregatedBranchConflictParents)
		assert.NoError(t, err)

		expectedClosestConflictAncestors := map[BranchID]struct{}{
			st.branches[3].ID(): {}, st.branches[6].ID(): {},
		}
		actualClosestConflictAncestors := map[BranchID]struct{}{}
		aggregatedBranchConflictParents.Consume(func(branch *Branch) {
			actualClosestConflictAncestors[branch.ID()] = struct{}{}
		})
		assert.Equal(t, expectedClosestConflictAncestors, actualClosestConflictAncestors)
	}

	{
		aggregatedBranchConflictParents := make(CachedBranches)
		err := branchManager.collectClosestConflictAncestors(st.branches[13], aggregatedBranchConflictParents)
		assert.NoError(t, err)

		expectedClosestConflictAncestors := map[BranchID]struct{}{
			st.branches[3].ID(): {}, st.branches[6].ID(): {},
		}
		actualClosestConflictAncestors := map[BranchID]struct{}{}
		aggregatedBranchConflictParents.Consume(func(branch *Branch) {
			actualClosestConflictAncestors[branch.ID()] = struct{}{}
		})
		assert.Equal(t, expectedClosestConflictAncestors, actualClosestConflictAncestors)
	}

	{
		aggregatedBranchConflictParents := make(CachedBranches)
		err := branchManager.collectClosestConflictAncestors(st.branches[14], aggregatedBranchConflictParents)
		assert.NoError(t, err)

		expectedClosestConflictAncestors := map[BranchID]struct{}{
			st.branches[8].ID(): {}, st.branches[6].ID(): {},
		}
		actualClosestConflictAncestors := map[BranchID]struct{}{}
		aggregatedBranchConflictParents.Consume(func(branch *Branch) {
			actualClosestConflictAncestors[branch.ID()] = struct{}{}
		})
		assert.Equal(t, expectedClosestConflictAncestors, actualClosestConflictAncestors)
	}

	{
		aggregatedBranchConflictParents := make(CachedBranches)
		err := branchManager.collectClosestConflictAncestors(st.branches[16], aggregatedBranchConflictParents)
		assert.NoError(t, err)

		expectedClosestConflictAncestors := map[BranchID]struct{}{
			st.branches[13].ID(): {}, st.branches[14].ID(): {},
		}
		actualClosestConflictAncestors := map[BranchID]struct{}{}
		aggregatedBranchConflictParents.Consume(func(branch *Branch) {
			actualClosestConflictAncestors[branch.ID()] = struct{}{}
		})
		assert.Equal(t, expectedClosestConflictAncestors, actualClosestConflictAncestors)
	}

	{
		// lets check whether an aggregated branch out of branch 2 and aggr. branch 11
		// resolves to the same ID as when the actual parents (6 and 8) of aggr. branch 11
		// are used in conjunction with branch 2.
		parentsBranches := CachedBranches{
			st.branches[2].ID(): st.cachedBranches[2].Retain(),
			st.branches[6].ID(): st.cachedBranches[6].Retain(),
			st.branches[8].ID(): st.cachedBranches[8].Retain(),
		}
		expectedAggrBranchID := branchManager.generateAggregatedBranchID(parentsBranches)

		cachedAggrBranch17, err := branchManager.AggregateBranches(st.branches[2].ID(), st.branches[11].ID())
		assert.NoError(t, err)
		assert.Equal(t, expectedAggrBranchID, cachedAggrBranch17.Unwrap().ID())
		cachedAggrBranch17.Release()
	}
}

>>>>>>> 85e92abc
func TestBranchManager_ConflictMembers(t *testing.T) {
	branchManager := New(mapdb.NewMapDB())

	cachedBranch2, _ := branchManager.Fork(BranchID{2}, []BranchID{MasterBranchID}, []ConflictID{{0}})
	defer cachedBranch2.Release()
	branch2 := cachedBranch2.Unwrap()

	cachedBranch3, _ := branchManager.Fork(BranchID{3}, []BranchID{MasterBranchID}, []ConflictID{{0}})
	defer cachedBranch3.Release()
	branch3 := cachedBranch3.Unwrap()

	// assert conflict members
	expectedConflictMembers := map[BranchID]struct{}{
		branch2.ID(): {}, branch3.ID(): {},
	}
	actualConflictMembers := map[BranchID]struct{}{}
	branchManager.ConflictMembers(ConflictID{0}).Consume(func(conflictMember *ConflictMember) {
		actualConflictMembers[conflictMember.BranchID()] = struct{}{}
	})
	assert.Equal(t, expectedConflictMembers, actualConflictMembers)

	// add branch 4
	cachedBranch4, _ := branchManager.Fork(BranchID{4}, []BranchID{MasterBranchID}, []ConflictID{{0}})
	defer cachedBranch4.Release()
	branch4 := cachedBranch4.Unwrap()

	// branch 4 should now also be part of the conflict set
	expectedConflictMembers = map[BranchID]struct{}{
		branch2.ID(): {}, branch3.ID(): {}, branch4.ID(): {},
	}
	actualConflictMembers = map[BranchID]struct{}{}
	branchManager.ConflictMembers(ConflictID{0}).Consume(func(conflictMember *ConflictMember) {
		actualConflictMembers[conflictMember.BranchID()] = struct{}{}
	})
	assert.Equal(t, expectedConflictMembers, actualConflictMembers)
}

// ./img/testelevation.png
func TestBranchManager_ElevateConflictBranch(t *testing.T) {
	branchManager := New(mapdb.NewMapDB())

	cachedBranch2, _ := branchManager.Fork(BranchID{2}, []BranchID{MasterBranchID}, []ConflictID{{0}})
	defer cachedBranch2.Release()
	branch2 := cachedBranch2.Unwrap()

	cachedBranch3, _ := branchManager.Fork(BranchID{3}, []BranchID{MasterBranchID}, []ConflictID{{0}})
	defer cachedBranch3.Release()
	branch3 := cachedBranch3.Unwrap()

	cachedBranch4, _ := branchManager.Fork(BranchID{4}, []BranchID{branch2.ID()}, []ConflictID{{1}})
	defer cachedBranch4.Release()
	branch4 := cachedBranch4.Unwrap()

	cachedBranch5, _ := branchManager.Fork(BranchID{5}, []BranchID{branch2.ID()}, []ConflictID{{1}})
	defer cachedBranch5.Release()
	branch5 := cachedBranch5.Unwrap()

	cachedBranch6, _ := branchManager.Fork(BranchID{6}, []BranchID{branch4.ID()}, []ConflictID{{2}})
	defer cachedBranch6.Release()
	branch6 := cachedBranch6.Unwrap()

	cachedBranch7, _ := branchManager.Fork(BranchID{7}, []BranchID{branch4.ID()}, []ConflictID{{2}})
	defer cachedBranch7.Release()
	branch7 := cachedBranch7.Unwrap()

	// lets assume the conflict between 2 and 3 is resolved and therefore we elevate
	// branches 4 and 5 to the master branch
	isConflictBranch, modified, err := branchManager.ElevateConflictBranch(branch4.ID(), MasterBranchID)
	assert.NoError(t, err, "branch 4 should have been elevated to the master branch")
	assert.True(t, isConflictBranch, "branch 4 should have been a conflict branch")
	assert.True(t, modified, "branch 4 should have been modified")
	assert.Equal(t, MasterBranchID, branch4.ParentBranches()[0], "branch 4's parent should now be the master branch")

	isConflictBranch, modified, err = branchManager.ElevateConflictBranch(branch5.ID(), MasterBranchID)
	assert.NoError(t, err, "branch 5 should have been elevated to the master branch")
	assert.True(t, isConflictBranch, "branch 5 should have been a conflict branch")
	assert.True(t, modified, "branch 5 should have been modified")
	assert.Equal(t, MasterBranchID, branch5.ParentBranches()[0], "branch 5's parent should now be the master branch")

	// check whether the child branches are what we expect them to be of the master branch
	expectedMasterChildBranches := map[BranchID]struct{}{
		branch2.ID(): {}, branch3.ID(): {},
		branch4.ID(): {}, branch5.ID(): {},
	}
	actualMasterChildBranches := map[BranchID]struct{}{}
	branchManager.ChildBranches(MasterBranchID).Consume(func(childBranch *ChildBranch) {
		actualMasterChildBranches[childBranch.ChildID()] = struct{}{}
	})
	assert.Equal(t, expectedMasterChildBranches, actualMasterChildBranches)

	// check that 4 and 5 no longer are children of branch 2
	expectedBranch2ChildBranches := map[BranchID]struct{}{}
	actualBranch2ChildBranches := map[BranchID]struct{}{}
	branchManager.ChildBranches(branch2.ID()).Consume(func(childBranch *ChildBranch) {
		actualBranch2ChildBranches[childBranch.ChildID()] = struct{}{}
	})
	assert.Equal(t, expectedBranch2ChildBranches, actualBranch2ChildBranches)

	// lets assume the conflict between 4 and 5 is resolved and therefore we elevate
	// branches 6 and 7 to the master branch
	isConflictBranch, modified, err = branchManager.ElevateConflictBranch(branch6.ID(), MasterBranchID)
	assert.NoError(t, err, "branch 6 should have been elevated to the master branch")
	assert.True(t, isConflictBranch, "branch 6 should have been a conflict branch")
	assert.True(t, modified, "branch 6 should have been modified")
	assert.Equal(t, MasterBranchID, branch6.ParentBranches()[0], "branch 6's parent should now be the  master branch")

	isConflictBranch, modified, err = branchManager.ElevateConflictBranch(branch7.ID(), MasterBranchID)
	assert.NoError(t, err, "branch 7 should have been elevated to the master branch")
	assert.True(t, isConflictBranch, "branch 7 should have been a conflict branch")
	assert.True(t, modified, "branch 7 should have been modified")
	assert.Equal(t, MasterBranchID, branch7.ParentBranches()[0], "branch 7's parent should now be the  master branch")

	// check whether the child branches are what we expect them to be of the master branch
	expectedMasterChildBranches = map[BranchID]struct{}{
		branch2.ID(): {}, branch3.ID(): {},
		branch4.ID(): {}, branch5.ID(): {},
		branch6.ID(): {}, branch7.ID(): {},
	}
	actualMasterChildBranches = map[BranchID]struct{}{}
	branchManager.ChildBranches(MasterBranchID).Consume(func(childBranch *ChildBranch) {
		actualMasterChildBranches[childBranch.ChildID()] = struct{}{}
	})
	assert.Equal(t, expectedMasterChildBranches, actualMasterChildBranches)

	// check that 6 and 7 no longer are children of branch 4
	expectedBranch4ChildBranches := map[BranchID]struct{}{}
	actualBranch4ChildBranches := map[BranchID]struct{}{}
	branchManager.ChildBranches(branch4.ID()).Consume(func(childBranch *ChildBranch) {
		actualBranch4ChildBranches[childBranch.ChildID()] = struct{}{}
	})
	assert.Equal(t, expectedBranch4ChildBranches, actualBranch4ChildBranches)

	// TODO: branches are never deleted?
}

// ./img/testconflictdetection.png
func TestBranchManager_BranchesConflicting(t *testing.T) {
	branchManager := New(mapdb.NewMapDB())

	cachedBranch2, _ := branchManager.Fork(BranchID{2}, []BranchID{MasterBranchID}, []ConflictID{{0}})
	defer cachedBranch2.Release()
	branch2 := cachedBranch2.Unwrap()

	cachedBranch3, _ := branchManager.Fork(BranchID{3}, []BranchID{MasterBranchID}, []ConflictID{{0}})
	defer cachedBranch3.Release()
	branch3 := cachedBranch3.Unwrap()

	{
		conflicting, err := branchManager.BranchesConflicting(MasterBranchID, branch2.ID())
		assert.NoError(t, err)
		assert.False(t, conflicting, "branch 2 should not be conflicting with master branch")

		conflicting, err = branchManager.BranchesConflicting(MasterBranchID, branch2.ID())
		assert.NoError(t, err)
		assert.False(t, conflicting, "branch 3 should not be conflicting with master branch")

		conflicting, err = branchManager.BranchesConflicting(branch2.ID(), branch3.ID())
		assert.NoError(t, err)
		assert.True(t, conflicting, "branch 2 & 3 should be conflicting with each other")
	}

	// spawn of branch 4 and 5 from branch 2
	cachedBranch4, _ := branchManager.Fork(BranchID{4}, []BranchID{branch2.ID()}, []ConflictID{{1}})
	defer cachedBranch4.Release()
	branch4 := cachedBranch4.Unwrap()

	cachedBranch5, _ := branchManager.Fork(BranchID{5}, []BranchID{branch2.ID()}, []ConflictID{{1}})
	defer cachedBranch5.Release()
	branch5 := cachedBranch5.Unwrap()

	{
		conflicting, err := branchManager.BranchesConflicting(MasterBranchID, branch4.ID())
		assert.NoError(t, err)
		assert.False(t, conflicting, "branch 4 should not be conflicting with master branch")

		conflicting, err = branchManager.BranchesConflicting(branch3.ID(), branch4.ID())
		assert.NoError(t, err)
		assert.True(t, conflicting, "branch 3 & 4 should be conflicting with each other")

		conflicting, err = branchManager.BranchesConflicting(MasterBranchID, branch5.ID())
		assert.NoError(t, err)
		assert.False(t, conflicting, "branch 5 should not be conflicting with master branch")

		conflicting, err = branchManager.BranchesConflicting(branch3.ID(), branch5.ID())
		assert.NoError(t, err)
		assert.True(t, conflicting, "branch 3 & 5 should be conflicting with each other")

		// since both consume the same output
		conflicting, err = branchManager.BranchesConflicting(branch4.ID(), branch5.ID())
		assert.NoError(t, err)
		assert.True(t, conflicting, "branch 4 & 5 should be conflicting with each other")
	}

	// branch 6, 7 are on the same level as 2 and 3 but are not part of that conflict set
	cachedBranch6, _ := branchManager.Fork(BranchID{6}, []BranchID{MasterBranchID}, []ConflictID{{2}})
	defer cachedBranch6.Release()
	branch6 := cachedBranch6.Unwrap()

	cachedBranch7, _ := branchManager.Fork(BranchID{7}, []BranchID{MasterBranchID}, []ConflictID{{2}})
	defer cachedBranch7.Release()
	branch7 := cachedBranch7.Unwrap()

	{
		conflicting, err := branchManager.BranchesConflicting(branch2.ID(), branch6.ID())
		assert.NoError(t, err)
		assert.False(t, conflicting, "branch 6 should not be conflicting with branch 2")

		conflicting, err = branchManager.BranchesConflicting(branch3.ID(), branch6.ID())
		assert.NoError(t, err)
		assert.False(t, conflicting, "branch 6 should not be conflicting with branch 3")

		conflicting, err = branchManager.BranchesConflicting(branch2.ID(), branch7.ID())
		assert.NoError(t, err)
		assert.False(t, conflicting, "branch 7 should not be conflicting with branch 2")

		conflicting, err = branchManager.BranchesConflicting(branch3.ID(), branch7.ID())
		assert.NoError(t, err)
		assert.False(t, conflicting, "branch 7 should not be conflicting with branch 3")

		conflicting, err = branchManager.BranchesConflicting(branch6.ID(), branch7.ID())
		assert.NoError(t, err)
		assert.True(t, conflicting, "branch 6 & 7 should be conflicting with each other")

		conflicting, err = branchManager.BranchesConflicting(branch4.ID(), branch6.ID())
		assert.NoError(t, err)
		assert.False(t, conflicting, "branch 6 should not be conflicting with branch 4")

		conflicting, err = branchManager.BranchesConflicting(branch5.ID(), branch6.ID())
		assert.NoError(t, err)
		assert.False(t, conflicting, "branch 6 should not be conflicting with branch 5")

		conflicting, err = branchManager.BranchesConflicting(branch4.ID(), branch7.ID())
		assert.NoError(t, err)
		assert.False(t, conflicting, "branch 7 should not be conflicting with branch 4")

		conflicting, err = branchManager.BranchesConflicting(branch5.ID(), branch7.ID())
		assert.NoError(t, err)
		assert.False(t, conflicting, "branch 7 should not be conflicting with branch 5")
	}

	// aggregated branch out of branch 4 (child of branch 2) and branch 6
<<<<<<< HEAD
	cachedAggrBranch8, err := branchManager.AggregateBranches(branch4.ID(), branch6.ID())
	assert.NoError(t, err)
=======
	cachedAggrBranch8, aggrBranchErr := branchManager.AggregateBranches(branch4.ID(), branch6.ID())
	assert.NoError(t, aggrBranchErr)
>>>>>>> 85e92abc
	defer cachedAggrBranch8.Release()
	aggrBranch8 := cachedAggrBranch8.Unwrap()

	{
		conflicting, err := branchManager.BranchesConflicting(aggrBranch8.ID(), MasterBranchID)
		assert.NoError(t, err)
		assert.False(t, conflicting, "aggr. branch 8 should not be conflicting with master branch")

		conflicting, err = branchManager.BranchesConflicting(aggrBranch8.ID(), branch2.ID())
		assert.NoError(t, err)
		assert.False(t, conflicting, "aggr. branch 8 should not be conflicting with branch 2")

		// conflicting since branch 2 and branch 3 are
		conflicting, err = branchManager.BranchesConflicting(aggrBranch8.ID(), branch3.ID())
		assert.NoError(t, err)
		assert.True(t, conflicting, "aggr. branch 8 & branch 3 should be conflicting with each other")

		// conflicting since branch 4 and branch 5 are
		conflicting, err = branchManager.BranchesConflicting(aggrBranch8.ID(), branch5.ID())
		assert.NoError(t, err)
		assert.True(t, conflicting, "aggr. branch 8 & branch 5 should be conflicting with each other")

		// conflicting since branch 6 and branch 7 are
		conflicting, err = branchManager.BranchesConflicting(aggrBranch8.ID(), branch7.ID())
		assert.NoError(t, err)
		assert.True(t, conflicting, "aggr. branch 8 & branch 7 should be conflicting with each other")
	}

	// aggregated branch out of aggr. branch 8 and branch 7:
	// should fail since branch 6 & 7 are conflicting
<<<<<<< HEAD
	_, err = branchManager.AggregateBranches(aggrBranch8.ID(), branch7.ID())
	assert.Error(t, err, "can't aggregate branches aggr. branch 8 & conflict branch 7")

	// aggregated branch out of branch 5 (child of branch 2) and branch 7
	cachedAggrBranch9, err := branchManager.AggregateBranches(branch5.ID(), branch7.ID())
	assert.NoError(t, err)
=======
	_, aggrBranchErr = branchManager.AggregateBranches(aggrBranch8.ID(), branch7.ID())
	assert.Error(t, aggrBranchErr, "can't aggregate branches aggr. branch 8 & conflict branch 7")

	// aggregated branch out of branch 5 (child of branch 2) and branch 7
	cachedAggrBranch9, aggrBranchErr := branchManager.AggregateBranches(branch5.ID(), branch7.ID())
	assert.NoError(t, aggrBranchErr)
>>>>>>> 85e92abc
	defer cachedAggrBranch9.Release()
	aggrBranch9 := cachedAggrBranch9.Unwrap()

	assert.NotEqual(t, aggrBranch8.ID().String(), aggrBranch9.ID().String(), "aggr. branches 8 & 9 should  have different IDs")

	{
		conflicting, err := branchManager.BranchesConflicting(aggrBranch9.ID(), MasterBranchID)
		assert.NoError(t, err)
		assert.False(t, conflicting, "aggr. branch 9 should not be conflicting with master branch")

		// aggr. branch 8 and 9 should be conflicting, since 4 & 5 and 6 & 7 are
		conflicting, err = branchManager.BranchesConflicting(aggrBranch8.ID(), aggrBranch9.ID())
		assert.NoError(t, err)
		assert.True(t, conflicting, "aggr. branch 8 & branch 9 should be conflicting with each other")

		// conflicting since branch 3 & 2 are
		conflicting, err = branchManager.BranchesConflicting(branch3.ID(), aggrBranch9.ID())
		assert.NoError(t, err)
		assert.True(t, conflicting, "aggr. branch 9 & branch 3 should be conflicting with each other")
	}

	// aggregated branch out of branch 3 and branch 6
<<<<<<< HEAD
	cachedAggrBranch10, err := branchManager.AggregateBranches(branch3.ID(), branch6.ID())
	assert.NoError(t, err)
=======
	cachedAggrBranch10, aggrBranchErr := branchManager.AggregateBranches(branch3.ID(), branch6.ID())
	assert.NoError(t, aggrBranchErr)
>>>>>>> 85e92abc
	defer cachedAggrBranch10.Release()
	aggrBranch10 := cachedAggrBranch10.Unwrap()

	{
		conflicting, err := branchManager.BranchesConflicting(aggrBranch10.ID(), MasterBranchID)
		assert.NoError(t, err)
		assert.False(t, conflicting, "aggr. branch 10 should not be conflicting with master branch")

		// aggr. branch 8 and 10 should be conflicting, since 2 & 3 are
		conflicting, err = branchManager.BranchesConflicting(aggrBranch8.ID(), aggrBranch10.ID())
		assert.NoError(t, err)
		assert.True(t, conflicting, "aggr. branch 8 & branch 10 should be conflicting with each other")

		// aggr. branch 9 and 10 should be conflicting, since 2 & 3 and 6 & 7 are
		conflicting, err = branchManager.BranchesConflicting(aggrBranch9.ID(), aggrBranch10.ID())
		assert.NoError(t, err)
		assert.True(t, conflicting, "aggr. branch 9 & branch 10 should be conflicting with each other")
	}

	// branch 11, 12 are on the same level as 2 & 3 and 6 & 7 but are not part of either conflict set
	cachedBranch11, _ := branchManager.Fork(BranchID{11}, []BranchID{MasterBranchID}, []ConflictID{{3}})
	defer cachedBranch11.Release()
	branch11 := cachedBranch11.Unwrap()

	cachedBranch12, _ := branchManager.Fork(BranchID{12}, []BranchID{MasterBranchID}, []ConflictID{{3}})
	defer cachedBranch12.Release()
	branch12 := cachedBranch12.Unwrap()

	{
		conflicting, err := branchManager.BranchesConflicting(MasterBranchID, branch11.ID())
		assert.NoError(t, err)
		assert.False(t, conflicting, "branch 11 should not be conflicting with master branch")

		conflicting, err = branchManager.BranchesConflicting(MasterBranchID, branch12.ID())
		assert.NoError(t, err)
		assert.False(t, conflicting, "branch 12 should not be conflicting with master branch")

		conflicting, err = branchManager.BranchesConflicting(branch11.ID(), branch12.ID())
		assert.NoError(t, err)
		assert.True(t, conflicting, "branch 11 & 12 should be conflicting with each other")
	}

	// aggr. branch 13 out of branch 6 and 11
<<<<<<< HEAD
	cachedAggrBranch13, err := branchManager.AggregateBranches(branch6.ID(), branch11.ID())
	assert.NoError(t, err)
=======
	cachedAggrBranch13, aggrBranchErr := branchManager.AggregateBranches(branch6.ID(), branch11.ID())
	assert.NoError(t, aggrBranchErr)
>>>>>>> 85e92abc
	defer cachedAggrBranch13.Release()
	aggrBranch13 := cachedAggrBranch13.Unwrap()

	{
		conflicting, err := branchManager.BranchesConflicting(aggrBranch13.ID(), aggrBranch9.ID())
		assert.NoError(t, err)
		assert.True(t, conflicting, "aggr. branch 9 & 13 should be conflicting with each other")

		conflicting, err = branchManager.BranchesConflicting(aggrBranch13.ID(), aggrBranch8.ID())
		assert.NoError(t, err)
		assert.False(t, conflicting, "aggr. branch 8 & 13 should not be conflicting with each other")

		conflicting, err = branchManager.BranchesConflicting(aggrBranch13.ID(), aggrBranch10.ID())
		assert.NoError(t, err)
		assert.False(t, conflicting, "aggr. branch 10 & 13 should not be conflicting with each other")
	}

	// aggr. branch 14 out of aggr. branch 10 and 13
<<<<<<< HEAD
	cachedAggrBranch14, err := branchManager.AggregateBranches(aggrBranch10.ID(), aggrBranch13.ID())
	assert.NoError(t, err)
=======
	cachedAggrBranch14, aggrBranchErr := branchManager.AggregateBranches(aggrBranch10.ID(), aggrBranch13.ID())
	assert.NoError(t, aggrBranchErr)
>>>>>>> 85e92abc
	defer cachedAggrBranch14.Release()
	aggrBranch14 := cachedAggrBranch14.Unwrap()

	{
		// aggr. branch 9 has parent branch 7 which conflicts with ancestor branch 6 of aggr. branch 14
		conflicting, err := branchManager.BranchesConflicting(aggrBranch14.ID(), aggrBranch9.ID())
		assert.NoError(t, err)
		assert.True(t, conflicting, "aggr. branch 14 & 9 should be conflicting with each other")

		// aggr. branch has ancestor branch 2 which conflicts with ancestor branch 3 of aggr. branch 14
		conflicting, err = branchManager.BranchesConflicting(aggrBranch14.ID(), aggrBranch8.ID())
		assert.NoError(t, err)
		assert.True(t, conflicting, "aggr. branch 14 & 8 should be conflicting with each other")
	}

	// aggr. branch 15 out of branch 2, 7 and 12
<<<<<<< HEAD
	cachedAggrBranch15, err := branchManager.AggregateBranches(branch2.ID(), branch7.ID(), branch12.ID())
	assert.NoError(t, err)
=======
	cachedAggrBranch15, aggrBranchErr := branchManager.AggregateBranches(branch2.ID(), branch7.ID(), branch12.ID())
	assert.NoError(t, aggrBranchErr)
>>>>>>> 85e92abc
	defer cachedAggrBranch15.Release()
	aggrBranch15 := cachedAggrBranch15.Unwrap()

	{
		// aggr. branch 13 has parent branches 11 & 6 which conflicts which conflicts with ancestor branches 12 & 7 of aggr. branch 15
		conflicting, err := branchManager.BranchesConflicting(aggrBranch15.ID(), aggrBranch13.ID())
		assert.NoError(t, err)
		assert.True(t, conflicting, "aggr. branch 15 & 13 should be conflicting with each other")

		// aggr. branch 10 has parent branches 3 & 6 which conflicts with ancestor branches 2 & 7 of aggr. branch 15
		conflicting, err = branchManager.BranchesConflicting(aggrBranch15.ID(), aggrBranch10.ID())
		assert.NoError(t, err)
		assert.True(t, conflicting, "aggr. branch 15 & 10 should be conflicting with each other")

		// aggr. branch 8 has parent branch 6 which conflicts with ancestor branch 7 of aggr. branch 15
		conflicting, err = branchManager.BranchesConflicting(aggrBranch15.ID(), aggrBranch8.ID())
		assert.NoError(t, err)
		assert.True(t, conflicting, "aggr. branch 15 & 8 should be conflicting with each other")
	}

	// aggr. branch 16 out of aggr. branches 15 and 9
<<<<<<< HEAD
	cachedAggrBranch16, err := branchManager.AggregateBranches(aggrBranch15.ID(), aggrBranch9.ID())
	assert.NoError(t, err)
=======
	cachedAggrBranch16, aggrBranchErr := branchManager.AggregateBranches(aggrBranch15.ID(), aggrBranch9.ID())
	assert.NoError(t, aggrBranchErr)
>>>>>>> 85e92abc
	defer cachedAggrBranch16.Release()
	aggrBranch16 := cachedAggrBranch16.Unwrap()

	{
		// sanity check
		conflicting, err := branchManager.BranchesConflicting(aggrBranch16.ID(), aggrBranch9.ID())
		assert.NoError(t, err)
		assert.False(t, conflicting, "aggr. branch 16 & 9 should not be conflicting with each other")

		// sanity check
		conflicting, err = branchManager.BranchesConflicting(aggrBranch16.ID(), branch7.ID())
		assert.NoError(t, err)
		assert.False(t, conflicting, "aggr. branch 16 & 9 should not be conflicting with each other")

		conflicting, err = branchManager.BranchesConflicting(aggrBranch16.ID(), aggrBranch13.ID())
		assert.NoError(t, err)
		assert.True(t, conflicting, "aggr. branch 16 & 13 should be conflicting with each other")

		conflicting, err = branchManager.BranchesConflicting(aggrBranch16.ID(), aggrBranch14.ID())
		assert.NoError(t, err)
		assert.True(t, conflicting, "aggr. branch 16 & 14 should be conflicting with each other")

		conflicting, err = branchManager.BranchesConflicting(aggrBranch16.ID(), aggrBranch8.ID())
		assert.NoError(t, err)
		assert.True(t, conflicting, "aggr. branch 16 & 8 should be conflicting with each other")
	}

}

func TestBranchManager_SetBranchPreferred(t *testing.T) {
	branchManager := New(mapdb.NewMapDB())

	cachedBranch2, _ := branchManager.Fork(BranchID{2}, []BranchID{MasterBranchID}, []ConflictID{{0}})
	defer cachedBranch2.Release()
	branch2 := cachedBranch2.Unwrap()
<<<<<<< HEAD

	cachedBranch3, _ := branchManager.Fork(BranchID{3}, []BranchID{MasterBranchID}, []ConflictID{{0}})
	defer cachedBranch3.Release()
	branch3 := cachedBranch3.Unwrap()

	assert.False(t, branch2.Preferred(), "branch 2 should not be preferred")
	assert.False(t, branch2.Liked(), "branch 2 should not be liked")
	assert.False(t, branch3.Preferred(), "branch 3 should not be preferred")
	assert.False(t, branch3.Liked(), "branch 3 should not be liked")

	cachedBranch4, _ := branchManager.Fork(BranchID{4}, []BranchID{branch2.ID()}, []ConflictID{{1}})
	defer cachedBranch4.Release()
	branch4 := cachedBranch4.Unwrap()

=======

	cachedBranch3, _ := branchManager.Fork(BranchID{3}, []BranchID{MasterBranchID}, []ConflictID{{0}})
	defer cachedBranch3.Release()
	branch3 := cachedBranch3.Unwrap()

	assert.False(t, branch2.Preferred(), "branch 2 should not be preferred")
	assert.False(t, branch2.Liked(), "branch 2 should not be liked")
	assert.False(t, branch3.Preferred(), "branch 3 should not be preferred")
	assert.False(t, branch3.Liked(), "branch 3 should not be liked")

	cachedBranch4, _ := branchManager.Fork(BranchID{4}, []BranchID{branch2.ID()}, []ConflictID{{1}})
	defer cachedBranch4.Release()
	branch4 := cachedBranch4.Unwrap()

>>>>>>> 85e92abc
	cachedBranch5, _ := branchManager.Fork(BranchID{5}, []BranchID{branch2.ID()}, []ConflictID{{1}})
	defer cachedBranch5.Release()
	branch5 := cachedBranch5.Unwrap()

	// lets assume branch 4 is preferred since its underlying transaction was longer
	// solid than the avg. network delay before the conflicting transaction which created
	// the conflict set was received
	modified, err := branchManager.SetBranchPreferred(branch4.ID(), true)
	assert.NoError(t, err)
	assert.True(t, modified)

	assert.True(t, branch4.Preferred(), "branch 4 should be preferred")
	// is not liked because its parents aren't liked, respectively branch 2
	assert.False(t, branch4.Liked(), "branch 4 should not be liked")
	assert.False(t, branch5.Preferred(), "branch 5 should not be preferred")
	assert.False(t, branch5.Liked(), "branch 5 should not be liked")

	// now branch 2 becomes preferred via FPC, this causes branch 2 to be liked (since
	// the master branch is liked) and its liked state propagates to branch 4 (but not branch 5)
	modified, err = branchManager.SetBranchPreferred(branch2.ID(), true)
	assert.NoError(t, err)
	assert.True(t, modified)

	assert.True(t, branch2.Liked(), "branch 2 should be liked")
	assert.True(t, branch2.Preferred(), "branch 2 should be preferred")
	assert.True(t, branch4.Liked(), "branch 4 should be liked")
	assert.True(t, branch4.Preferred(), "branch 4 should still be preferred")
	assert.False(t, branch5.Liked(), "branch 5 should not be liked")
	assert.False(t, branch5.Preferred(), "branch 5 should not be preferred")

	// now the network decides that branch 5 is preferred (via FPC), thus branch 4 should lose its
	// preferred and liked state and branch 5 should instead become preferred and liked
	modified, err = branchManager.SetBranchPreferred(branch5.ID(), true)
	assert.NoError(t, err)
	assert.True(t, modified)

	// sanity check for branch 2 state
	assert.True(t, branch2.Liked(), "branch 2 should be liked")
	assert.True(t, branch2.Preferred(), "branch 2 should be preferred")

	// check that branch 4 is disliked and not preferred
	assert.False(t, branch4.Liked(), "branch 4 should be disliked")
	assert.False(t, branch4.Preferred(), "branch 4 should not be preferred")
	assert.True(t, branch5.Liked(), "branch 5 should be liked")
	assert.True(t, branch5.Preferred(), "branch 5 should be preferred")
}

func TestBranchManager_SetBranchPreferred2(t *testing.T) {
	branchManager := New(mapdb.NewMapDB())

	cachedBranch2, _ := branchManager.Fork(BranchID{2}, []BranchID{MasterBranchID}, []ConflictID{{0}})
	defer cachedBranch2.Release()
	branch2 := cachedBranch2.Unwrap()

	cachedBranch3, _ := branchManager.Fork(BranchID{3}, []BranchID{MasterBranchID}, []ConflictID{{0}})
	defer cachedBranch3.Release()
	branch3 := cachedBranch3.Unwrap()

	cachedBranch4, _ := branchManager.Fork(BranchID{4}, []BranchID{branch2.ID()}, []ConflictID{{1}})
	defer cachedBranch4.Release()
	branch4 := cachedBranch4.Unwrap()

	cachedBranch5, _ := branchManager.Fork(BranchID{5}, []BranchID{branch2.ID()}, []ConflictID{{1}})
	defer cachedBranch5.Release()
	branch5 := cachedBranch5.Unwrap()

	cachedBranch6, _ := branchManager.Fork(BranchID{6}, []BranchID{MasterBranchID}, []ConflictID{{2}})
	defer cachedBranch6.Release()
	branch6 := cachedBranch6.Unwrap()

	cachedBranch7, _ := branchManager.Fork(BranchID{7}, []BranchID{MasterBranchID}, []ConflictID{{2}})
	defer cachedBranch7.Release()
	branch7 := cachedBranch7.Unwrap()

	// assume branch 2 preferred since solid longer than avg. network delay
	modified, err := branchManager.SetBranchPreferred(branch2.ID(), true)
	assert.NoError(t, err)
	assert.True(t, modified)

	// assume branch 6 preferred since solid longer than avg. network delay
	modified, err = branchManager.SetBranchPreferred(branch6.ID(), true)
	assert.NoError(t, err)
	assert.True(t, modified)

	{
		assert.True(t, branch2.Liked(), "branch 2 should be liked")
		assert.True(t, branch2.Preferred(), "branch 2 should be preferred")
		assert.False(t, branch3.Liked(), "branch 3 should not be liked")
		assert.False(t, branch3.Preferred(), "branch 3 should not be preferred")
		assert.False(t, branch4.Liked(), "branch 4 should not be liked")
		assert.False(t, branch4.Preferred(), "branch 4 should not be preferred")
		assert.False(t, branch5.Liked(), "branch 5 should not be liked")
		assert.False(t, branch5.Preferred(), "branch 5 should not be preferred")

		assert.True(t, branch6.Liked(), "branch 6 should be liked")
		assert.True(t, branch6.Preferred(), "branch 6 should be preferred")
		assert.False(t, branch7.Liked(), "branch 7 should not be liked")
		assert.False(t, branch7.Preferred(), "branch 7 should not be preferred")
	}

	// throw some aggregated branches into the mix
	cachedAggrBranch8, err := branchManager.AggregateBranches(branch4.ID(), branch6.ID())
	assert.NoError(t, err)
	defer cachedAggrBranch8.Release()
	aggrBranch8 := cachedAggrBranch8.Unwrap()

	// should not be preferred because only 6 is is preferred but not 4
	assert.False(t, aggrBranch8.Liked(), "aggr. branch 8 should not be liked")
	assert.False(t, aggrBranch8.Preferred(), "aggr. branch 8 should not be preferred")

	cachedAggrBranch9, err := branchManager.AggregateBranches(branch5.ID(), branch7.ID())
	assert.NoError(t, err)
	defer cachedAggrBranch9.Release()
	aggrBranch9 := cachedAggrBranch9.Unwrap()

	// branch 5 and 7 are neither liked or preferred
	assert.False(t, aggrBranch9.Liked(), "aggr. branch 9 should not be liked")
	assert.False(t, aggrBranch9.Preferred(), "aggr. branch 9 should not be preferred")

	// should not be preferred because only 6 is is preferred but not 3
	cachedAggrBranch10, err := branchManager.AggregateBranches(branch3.ID(), branch6.ID())
	assert.NoError(t, err)
	defer cachedAggrBranch10.Release()
	aggrBranch10 := cachedAggrBranch10.Unwrap()

	assert.False(t, aggrBranch10.Liked(), "aggr. branch 10 should not be liked")
	assert.False(t, aggrBranch10.Preferred(), "aggr. branch 10 should not be preferred")

	// spawn off conflict branch 11 and 12
	cachedBranch11, _ := branchManager.Fork(BranchID{11}, []BranchID{aggrBranch8.ID()}, []ConflictID{{3}})
	defer cachedBranch11.Release()
	branch11 := cachedBranch11.Unwrap()

	assert.False(t, branch11.Liked(), "aggr. branch 11 should not be liked")
	assert.False(t, branch11.Preferred(), "aggr. branch 11 should not be preferred")

	cachedBranch12, _ := branchManager.Fork(BranchID{12}, []BranchID{aggrBranch8.ID()}, []ConflictID{{3}})
	defer cachedBranch12.Release()
	branch12 := cachedBranch12.Unwrap()

	assert.False(t, branch12.Liked(), "aggr. branch 12 should not be liked")
	assert.False(t, branch12.Preferred(), "aggr. branch 12 should not be preferred")

	cachedAggrBranch13, err := branchManager.AggregateBranches(branch4.ID(), branch12.ID())
	assert.NoError(t, err)
	defer cachedAggrBranch13.Release()
	aggrBranch13 := cachedAggrBranch13.Unwrap()

	assert.False(t, aggrBranch13.Liked(), "aggr. branch 13 should not be liked")
	assert.False(t, aggrBranch13.Preferred(), "aggr. branch 13 should not be preferred")

	// now lets assume FPC finalized on branch 2, 6 and 4 to be preferred.
	// branches 2 and 6 are already preferred but 4 is newly preferred. Branch 4 therefore
	// should also become liked, since branch 2 of which it spawns off is liked too.

	// simulate branch 3 being not preferred from FPC vote
	modified, err = branchManager.SetBranchPreferred(branch3.ID(), false)
	assert.NoError(t, err)
<<<<<<< HEAD
	// simulate branch 7 being not preferred from FPC vote
	modified, err = branchManager.SetBranchPreferred(branch7.ID(), false)
	assert.NoError(t, err)
=======
	assert.False(t, modified)
	// simulate branch 7 being not preferred from FPC vote
	modified, err = branchManager.SetBranchPreferred(branch7.ID(), false)
	assert.NoError(t, err)
	assert.False(t, modified)
>>>>>>> 85e92abc
	// simulate branch 4 being preferred by FPC vote
	modified, err = branchManager.SetBranchPreferred(branch4.ID(), true)
	assert.NoError(t, err)
	assert.True(t, modified)
	assert.True(t, branch4.Liked(), "branch 4 should be liked")
	assert.True(t, branch4.Preferred(), "branch 4 should be preferred")

	// this should cause aggr. branch 8 to also be preferred and liked, since branch 6 and 4
	// of which it spawns off are.
	assert.True(t, aggrBranch8.Liked(), "aggr. branch 8 should be liked")
	assert.True(t, aggrBranch8.Preferred(), "aggr. branch 8 should be preferred")
}<|MERGE_RESOLUTION|>--- conflicted
+++ resolved
@@ -10,10 +10,7 @@
 type sampleTree struct {
 	cachedBranches [17]*CachedBranch
 	branches       [17]*Branch
-<<<<<<< HEAD
-=======
 	numID          map[BranchID]int
->>>>>>> 85e92abc
 }
 
 func (st *sampleTree) Release() {
@@ -25,13 +22,6 @@
 	}
 }
 
-<<<<<<< HEAD
-func createSampleTree(branchManager *BranchManager) *sampleTree {
-	st := &sampleTree{}
-	cachedMasterBranch := branchManager.Branch(MasterBranchID)
-	st.cachedBranches[1] = cachedMasterBranch
-	st.branches[1] = cachedMasterBranch.Unwrap()
-=======
 // ./img/sample_tree.png
 func createSampleTree(branchManager *BranchManager) *sampleTree {
 	st := &sampleTree{
@@ -41,79 +31,54 @@
 	st.cachedBranches[1] = cachedMasterBranch
 	st.branches[1] = cachedMasterBranch.Unwrap()
 	st.numID[st.branches[1].ID()] = 1
->>>>>>> 85e92abc
 
 	cachedBranch2, _ := branchManager.Fork(BranchID{2}, []BranchID{MasterBranchID}, []ConflictID{{0}})
 	branch2 := cachedBranch2.Unwrap()
 	st.branches[2] = branch2
 	st.cachedBranches[2] = cachedBranch2
-<<<<<<< HEAD
-=======
 	st.numID[st.branches[2].ID()] = 2
->>>>>>> 85e92abc
 
 	cachedBranch3, _ := branchManager.Fork(BranchID{3}, []BranchID{MasterBranchID}, []ConflictID{{0}})
 	branch3 := cachedBranch3.Unwrap()
 	st.branches[3] = branch3
 	st.cachedBranches[3] = cachedBranch3
-<<<<<<< HEAD
-=======
 	st.numID[st.branches[3].ID()] = 3
->>>>>>> 85e92abc
 
 	cachedBranch4, _ := branchManager.Fork(BranchID{4}, []BranchID{branch2.ID()}, []ConflictID{{1}})
 	branch4 := cachedBranch4.Unwrap()
 	st.branches[4] = branch4
 	st.cachedBranches[4] = cachedBranch4
-<<<<<<< HEAD
-=======
 	st.numID[st.branches[4].ID()] = 4
->>>>>>> 85e92abc
 
 	cachedBranch5, _ := branchManager.Fork(BranchID{5}, []BranchID{branch2.ID()}, []ConflictID{{1}})
 	branch5 := cachedBranch5.Unwrap()
 	st.branches[5] = branch5
 	st.cachedBranches[5] = cachedBranch5
-<<<<<<< HEAD
-=======
 	st.numID[st.branches[5].ID()] = 5
->>>>>>> 85e92abc
 
 	cachedBranch6, _ := branchManager.Fork(BranchID{6}, []BranchID{MasterBranchID}, []ConflictID{{2}})
 	branch6 := cachedBranch6.Unwrap()
 	st.branches[6] = branch6
 	st.cachedBranches[6] = cachedBranch6
-<<<<<<< HEAD
-=======
 	st.numID[st.branches[6].ID()] = 6
->>>>>>> 85e92abc
 
 	cachedBranch7, _ := branchManager.Fork(BranchID{7}, []BranchID{MasterBranchID}, []ConflictID{{2}})
 	branch7 := cachedBranch7.Unwrap()
 	st.branches[7] = branch7
 	st.cachedBranches[7] = cachedBranch7
-<<<<<<< HEAD
-=======
 	st.numID[st.branches[7].ID()] = 7
->>>>>>> 85e92abc
 
 	cachedBranch8, _ := branchManager.Fork(BranchID{8}, []BranchID{MasterBranchID}, []ConflictID{{3}})
 	branch8 := cachedBranch8.Unwrap()
 	st.branches[8] = branch8
 	st.cachedBranches[8] = cachedBranch8
-<<<<<<< HEAD
-=======
 	st.numID[st.branches[8].ID()] = 8
->>>>>>> 85e92abc
 
 	cachedBranch9, _ := branchManager.Fork(BranchID{9}, []BranchID{MasterBranchID}, []ConflictID{{3}})
 	branch9 := cachedBranch9.Unwrap()
 	st.branches[9] = branch9
 	st.cachedBranches[9] = cachedBranch9
-<<<<<<< HEAD
-=======
 	st.numID[st.branches[9].ID()] = 9
->>>>>>> 85e92abc
 
 	cachedAggrBranch10, err := branchManager.AggregateBranches(branch3.ID(), branch6.ID())
 	if err != nil {
@@ -122,10 +87,7 @@
 	aggrBranch10 := cachedAggrBranch10.Unwrap()
 	st.branches[10] = aggrBranch10
 	st.cachedBranches[10] = cachedAggrBranch10
-<<<<<<< HEAD
-=======
 	st.numID[st.branches[10].ID()] = 10
->>>>>>> 85e92abc
 
 	cachedAggrBranch11, err := branchManager.AggregateBranches(branch6.ID(), branch8.ID())
 	if err != nil {
@@ -134,46 +96,31 @@
 	aggrBranch11 := cachedAggrBranch11.Unwrap()
 	st.branches[11] = aggrBranch11
 	st.cachedBranches[11] = cachedAggrBranch11
-<<<<<<< HEAD
-=======
 	st.numID[st.branches[11].ID()] = 11
->>>>>>> 85e92abc
 
 	cachedBranch12, _ := branchManager.Fork(BranchID{12}, []BranchID{aggrBranch10.ID()}, []ConflictID{{4}})
 	branch12 := cachedBranch12.Unwrap()
 	st.branches[12] = branch12
 	st.cachedBranches[12] = cachedBranch12
-<<<<<<< HEAD
-=======
 	st.numID[st.branches[12].ID()] = 12
->>>>>>> 85e92abc
 
 	cachedBranch13, _ := branchManager.Fork(BranchID{13}, []BranchID{aggrBranch10.ID()}, []ConflictID{{4}})
 	branch13 := cachedBranch13.Unwrap()
 	st.branches[13] = branch13
 	st.cachedBranches[13] = cachedBranch13
-<<<<<<< HEAD
-=======
 	st.numID[st.branches[13].ID()] = 13
->>>>>>> 85e92abc
 
 	cachedBranch14, _ := branchManager.Fork(BranchID{14}, []BranchID{aggrBranch11.ID()}, []ConflictID{{5}})
 	branch14 := cachedBranch14.Unwrap()
 	st.branches[14] = branch14
 	st.cachedBranches[14] = cachedBranch14
-<<<<<<< HEAD
-=======
 	st.numID[st.branches[14].ID()] = 14
->>>>>>> 85e92abc
 
 	cachedBranch15, _ := branchManager.Fork(BranchID{15}, []BranchID{aggrBranch11.ID()}, []ConflictID{{5}})
 	branch15 := cachedBranch15.Unwrap()
 	st.branches[15] = branch15
 	st.cachedBranches[15] = cachedBranch15
-<<<<<<< HEAD
-=======
 	st.numID[st.branches[15].ID()] = 15
->>>>>>> 85e92abc
 
 	cachedAggrBranch16, err := branchManager.AggregateBranches(branch13.ID(), branch14.ID())
 	if err != nil {
@@ -182,10 +129,7 @@
 	aggrBranch16 := cachedAggrBranch16.Unwrap()
 	st.branches[16] = aggrBranch16
 	st.cachedBranches[16] = cachedAggrBranch16
-<<<<<<< HEAD
-=======
 	st.numID[st.branches[16].ID()] = 16
->>>>>>> 85e92abc
 	return st
 }
 
@@ -270,8 +214,6 @@
 	}
 }
 
-<<<<<<< HEAD
-=======
 func TestIsAncestorOfBranch(t *testing.T) {
 	branchManager := New(mapdb.NewMapDB())
 
@@ -308,7 +250,6 @@
 	}
 }
 
->>>>>>> 85e92abc
 func TestFindDeepestCommonDescendants(t *testing.T) {
 	branchManager := New(mapdb.NewMapDB())
 
@@ -373,19 +314,6 @@
 		assert.Equal(t, expectedDeepestCommonDescendants, actualDeepestCommonDescendants)
 	}
 
-<<<<<<< HEAD
-	//fmt.Println("branch 6:", branch6.ID())
-	//fmt.Println("branch 8:", branch8.ID())
-	//fmt.Println("aggr. branch 10:", aggrBranch10.ID())
-	//fmt.Println("aggr. branch 11:", aggrBranch11.ID())
-	//fmt.Println("branch 12:", branch12.ID())
-	//fmt.Println("branch 13:", branch13.ID())
-	//fmt.Println("branch 14:", branch14.ID())
-	//fmt.Println("branch 15:", branch15.ID())
-	//fmt.Println("aggr. branch 16:", aggrBranch16.ID())
-
-=======
->>>>>>> 85e92abc
 	// breaks: thinks that branch 13 is one of the deepest common descendants
 	{
 		deepestCommonDescendants, err := branchManager.findDeepestCommonDescendants(
@@ -405,8 +333,6 @@
 	}
 }
 
-<<<<<<< HEAD
-=======
 func TestCollectClosestConflictAncestors(t *testing.T) {
 	branchManager := New(mapdb.NewMapDB())
 
@@ -491,7 +417,6 @@
 	}
 }
 
->>>>>>> 85e92abc
 func TestBranchManager_ConflictMembers(t *testing.T) {
 	branchManager := New(mapdb.NewMapDB())
 
@@ -733,13 +658,8 @@
 	}
 
 	// aggregated branch out of branch 4 (child of branch 2) and branch 6
-<<<<<<< HEAD
-	cachedAggrBranch8, err := branchManager.AggregateBranches(branch4.ID(), branch6.ID())
-	assert.NoError(t, err)
-=======
 	cachedAggrBranch8, aggrBranchErr := branchManager.AggregateBranches(branch4.ID(), branch6.ID())
 	assert.NoError(t, aggrBranchErr)
->>>>>>> 85e92abc
 	defer cachedAggrBranch8.Release()
 	aggrBranch8 := cachedAggrBranch8.Unwrap()
 
@@ -770,21 +690,12 @@
 
 	// aggregated branch out of aggr. branch 8 and branch 7:
 	// should fail since branch 6 & 7 are conflicting
-<<<<<<< HEAD
-	_, err = branchManager.AggregateBranches(aggrBranch8.ID(), branch7.ID())
-	assert.Error(t, err, "can't aggregate branches aggr. branch 8 & conflict branch 7")
-
-	// aggregated branch out of branch 5 (child of branch 2) and branch 7
-	cachedAggrBranch9, err := branchManager.AggregateBranches(branch5.ID(), branch7.ID())
-	assert.NoError(t, err)
-=======
 	_, aggrBranchErr = branchManager.AggregateBranches(aggrBranch8.ID(), branch7.ID())
 	assert.Error(t, aggrBranchErr, "can't aggregate branches aggr. branch 8 & conflict branch 7")
 
 	// aggregated branch out of branch 5 (child of branch 2) and branch 7
 	cachedAggrBranch9, aggrBranchErr := branchManager.AggregateBranches(branch5.ID(), branch7.ID())
 	assert.NoError(t, aggrBranchErr)
->>>>>>> 85e92abc
 	defer cachedAggrBranch9.Release()
 	aggrBranch9 := cachedAggrBranch9.Unwrap()
 
@@ -807,13 +718,8 @@
 	}
 
 	// aggregated branch out of branch 3 and branch 6
-<<<<<<< HEAD
-	cachedAggrBranch10, err := branchManager.AggregateBranches(branch3.ID(), branch6.ID())
-	assert.NoError(t, err)
-=======
 	cachedAggrBranch10, aggrBranchErr := branchManager.AggregateBranches(branch3.ID(), branch6.ID())
 	assert.NoError(t, aggrBranchErr)
->>>>>>> 85e92abc
 	defer cachedAggrBranch10.Release()
 	aggrBranch10 := cachedAggrBranch10.Unwrap()
 
@@ -857,13 +763,8 @@
 	}
 
 	// aggr. branch 13 out of branch 6 and 11
-<<<<<<< HEAD
-	cachedAggrBranch13, err := branchManager.AggregateBranches(branch6.ID(), branch11.ID())
-	assert.NoError(t, err)
-=======
 	cachedAggrBranch13, aggrBranchErr := branchManager.AggregateBranches(branch6.ID(), branch11.ID())
 	assert.NoError(t, aggrBranchErr)
->>>>>>> 85e92abc
 	defer cachedAggrBranch13.Release()
 	aggrBranch13 := cachedAggrBranch13.Unwrap()
 
@@ -882,13 +783,8 @@
 	}
 
 	// aggr. branch 14 out of aggr. branch 10 and 13
-<<<<<<< HEAD
-	cachedAggrBranch14, err := branchManager.AggregateBranches(aggrBranch10.ID(), aggrBranch13.ID())
-	assert.NoError(t, err)
-=======
 	cachedAggrBranch14, aggrBranchErr := branchManager.AggregateBranches(aggrBranch10.ID(), aggrBranch13.ID())
 	assert.NoError(t, aggrBranchErr)
->>>>>>> 85e92abc
 	defer cachedAggrBranch14.Release()
 	aggrBranch14 := cachedAggrBranch14.Unwrap()
 
@@ -905,13 +801,8 @@
 	}
 
 	// aggr. branch 15 out of branch 2, 7 and 12
-<<<<<<< HEAD
-	cachedAggrBranch15, err := branchManager.AggregateBranches(branch2.ID(), branch7.ID(), branch12.ID())
-	assert.NoError(t, err)
-=======
 	cachedAggrBranch15, aggrBranchErr := branchManager.AggregateBranches(branch2.ID(), branch7.ID(), branch12.ID())
 	assert.NoError(t, aggrBranchErr)
->>>>>>> 85e92abc
 	defer cachedAggrBranch15.Release()
 	aggrBranch15 := cachedAggrBranch15.Unwrap()
 
@@ -933,13 +824,8 @@
 	}
 
 	// aggr. branch 16 out of aggr. branches 15 and 9
-<<<<<<< HEAD
-	cachedAggrBranch16, err := branchManager.AggregateBranches(aggrBranch15.ID(), aggrBranch9.ID())
-	assert.NoError(t, err)
-=======
 	cachedAggrBranch16, aggrBranchErr := branchManager.AggregateBranches(aggrBranch15.ID(), aggrBranch9.ID())
 	assert.NoError(t, aggrBranchErr)
->>>>>>> 85e92abc
 	defer cachedAggrBranch16.Release()
 	aggrBranch16 := cachedAggrBranch16.Unwrap()
 
@@ -975,7 +861,6 @@
 	cachedBranch2, _ := branchManager.Fork(BranchID{2}, []BranchID{MasterBranchID}, []ConflictID{{0}})
 	defer cachedBranch2.Release()
 	branch2 := cachedBranch2.Unwrap()
-<<<<<<< HEAD
 
 	cachedBranch3, _ := branchManager.Fork(BranchID{3}, []BranchID{MasterBranchID}, []ConflictID{{0}})
 	defer cachedBranch3.Release()
@@ -990,22 +875,6 @@
 	defer cachedBranch4.Release()
 	branch4 := cachedBranch4.Unwrap()
 
-=======
-
-	cachedBranch3, _ := branchManager.Fork(BranchID{3}, []BranchID{MasterBranchID}, []ConflictID{{0}})
-	defer cachedBranch3.Release()
-	branch3 := cachedBranch3.Unwrap()
-
-	assert.False(t, branch2.Preferred(), "branch 2 should not be preferred")
-	assert.False(t, branch2.Liked(), "branch 2 should not be liked")
-	assert.False(t, branch3.Preferred(), "branch 3 should not be preferred")
-	assert.False(t, branch3.Liked(), "branch 3 should not be liked")
-
-	cachedBranch4, _ := branchManager.Fork(BranchID{4}, []BranchID{branch2.ID()}, []ConflictID{{1}})
-	defer cachedBranch4.Release()
-	branch4 := cachedBranch4.Unwrap()
-
->>>>>>> 85e92abc
 	cachedBranch5, _ := branchManager.Fork(BranchID{5}, []BranchID{branch2.ID()}, []ConflictID{{1}})
 	defer cachedBranch5.Release()
 	branch5 := cachedBranch5.Unwrap()
@@ -1164,17 +1033,11 @@
 	// simulate branch 3 being not preferred from FPC vote
 	modified, err = branchManager.SetBranchPreferred(branch3.ID(), false)
 	assert.NoError(t, err)
-<<<<<<< HEAD
-	// simulate branch 7 being not preferred from FPC vote
-	modified, err = branchManager.SetBranchPreferred(branch7.ID(), false)
-	assert.NoError(t, err)
-=======
 	assert.False(t, modified)
 	// simulate branch 7 being not preferred from FPC vote
 	modified, err = branchManager.SetBranchPreferred(branch7.ID(), false)
 	assert.NoError(t, err)
 	assert.False(t, modified)
->>>>>>> 85e92abc
 	// simulate branch 4 being preferred by FPC vote
 	modified, err = branchManager.SetBranchPreferred(branch4.ID(), true)
 	assert.NoError(t, err)
