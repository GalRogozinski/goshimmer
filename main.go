package main

import (
	"github.com/iotaledger/goshimmer/dapps/waspconn"
	_ "net/http/pprof"

	"github.com/iotaledger/goshimmer/plugins"
	"github.com/iotaledger/hive.go/node"
)

func main() {
	node.Run(
<<<<<<< HEAD
		core.PLUGINS,
		research.PLUGINS,
		ui.PLUGINS,
		webapi.PLUGINS,
		waspconn.PLUGINS,
=======
		plugins.Core,
		plugins.Research,
		plugins.UI,
		plugins.WebAPI,
>>>>>>> ae0af998
	)
}<|MERGE_RESOLUTION|>--- conflicted
+++ resolved
@@ -10,17 +10,10 @@
 
 func main() {
 	node.Run(
-<<<<<<< HEAD
-		core.PLUGINS,
-		research.PLUGINS,
-		ui.PLUGINS,
-		webapi.PLUGINS,
-		waspconn.PLUGINS,
-=======
 		plugins.Core,
 		plugins.Research,
 		plugins.UI,
 		plugins.WebAPI,
->>>>>>> ae0af998
+		waspconn.PLUGINS,
 	)
 }