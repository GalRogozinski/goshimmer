package markers

import (
	"errors"
	"fmt"
	"sync"

	"github.com/iotaledger/hive.go/kvstore"
	"github.com/iotaledger/hive.go/objectstorage"
	"github.com/iotaledger/hive.go/types"

	"github.com/iotaledger/goshimmer/packages/database"
)

// region Manager //////////////////////////////////////////////////////////////////////////////////////////////////////

// Manager is the managing entity for the Marker related business logic. It is stateful and automatically stores its
// state in an underlying KVStore.
type Manager struct {
	store                     kvstore.KVStore
	sequenceStore             *objectstorage.ObjectStorage
	sequenceAliasMappingStore *objectstorage.ObjectStorage
	sequenceIDCounter         SequenceID
	sequenceIDCounterMutex    sync.Mutex
	shutdownOnce              sync.Once
}

// NewManager is the constructor of the Manager that takes a KVStore to persist its state.
func NewManager(store kvstore.KVStore) (newManager *Manager) {
	sequenceIDCounter := SequenceID(1)
	if storedSequenceIDCounter, err := store.Get(kvstore.Key("sequenceIDCounter")); err != nil && !errors.Is(err, kvstore.ErrKeyNotFound) {
		panic(err)
	} else if storedSequenceIDCounter != nil {
		if sequenceIDCounter, _, err = SequenceIDFromBytes(storedSequenceIDCounter); err != nil {
			panic(err)
		}
	}

	osFactory := objectstorage.NewFactory(store, database.PrefixMarkers)
	newManager = &Manager{
		store:                     store,
		sequenceStore:             osFactory.New(PrefixSequence, SequenceFromObjectStorage, objectStorageOptions...),
		sequenceAliasMappingStore: osFactory.New(PrefixSequenceAliasMapping, SequenceAliasMappingFromObjectStorage, objectStorageOptions...),
		sequenceIDCounter:         sequenceIDCounter,
	}

	if cachedSequence, stored := newManager.sequenceStore.StoreIfAbsent(NewSequence(SequenceID(0), NewMarkers(), 0)); stored {
		cachedSequence.Release()
	}

	return
}

// InheritStructureDetails takes the StructureDetails of the referenced parents and returns new StructureDetails for the
// message that was just added to the DAG. It automatically creates a new Sequence and Index if necessary and returns an
// additional flag that indicates if a new Sequence was created.
func (m *Manager) InheritStructureDetails(referencedStructureDetails []*StructureDetails, increaseIndexCallback IncreaseIndexCallback, sequenceAlias SequenceAlias) (inheritedStructureDetails *StructureDetails, newSequenceCreated bool) {
	inheritedStructureDetails = &StructureDetails{
		FutureMarkers: NewMarkers(),
	}

	// merge parent's pastMarkers
	mergedPastMarkers := NewMarkers()
	for _, referencedMarkerPair := range referencedStructureDetails {
		mergedPastMarkers.Merge(referencedMarkerPair.PastMarkers)
		// update highest rank
		if referencedMarkerPair.Rank > inheritedStructureDetails.Rank {
			inheritedStructureDetails.Rank = referencedMarkerPair.Rank
		}
	}
	// rank for this message is set to highest rank of parents + 1
	inheritedStructureDetails.Rank++

	normalizedMarkers, normalizedSequences := m.normalizeMarkers(mergedPastMarkers)
	rankOfReferencedSequences := normalizedMarkers.HighestRank()
	referencedMarkers, referencedMarkersExist := normalizedMarkers.Markers()

	// if this is the first marker create the genesis sequence and index
	if !referencedMarkersExist {
		referencedMarkers = NewMarkers(&Marker{sequenceID: 0, index: 0})
		normalizedSequences = map[SequenceID]types.Empty{0: types.Void}
	}

	cachedSequence, newSequenceCreated := m.fetchSequence(referencedMarkers, rankOfReferencedSequences, sequenceAlias)
	if newSequenceCreated {
		cachedSequence.Consume(func(sequence *Sequence) {
			inheritedStructureDetails.IsPastMarker = true
			// sequence has just been created, so lowestIndex = highestIndex
			inheritedStructureDetails.PastMarkers = NewMarkers(&Marker{sequenceID: sequence.id, index: sequence.lowestIndex})

			m.registerReferencingMarker(referencedMarkers, NewMarker(sequence.id, sequence.lowestIndex))
		})
		return
	}

	cachedSequence.Consume(func(sequence *Sequence) {
		if _, fetchedSequenceReferenced := normalizedSequences[sequence.ID()]; !fetchedSequenceReferenced {
			inheritedStructureDetails.PastMarkers = referencedMarkers
			return
		}

		if currentIndex, _ := referencedMarkers.Get(sequence.id); sequence.HighestIndex() == currentIndex && increaseIndexCallback(sequence.id, currentIndex) {
			if newIndex, increased := sequence.IncreaseHighestIndex(referencedMarkers); increased {
				inheritedStructureDetails.IsPastMarker = true
				inheritedStructureDetails.PastMarkers = NewMarkers(&Marker{sequenceID: sequence.id, index: newIndex})

				m.registerReferencingMarker(referencedMarkers, NewMarker(sequence.id, newIndex))

				return
			}
		}

		inheritedStructureDetails.PastMarkers = referencedMarkers
	})

	return inheritedStructureDetails, newSequenceCreated
}

// UpdateStructureDetails updates the StructureDetails of an existing node in the DAG by propagating new Markers of its
// children into its future Markers. It returns two boolean flags that indicate if the future Markers were updated and
// if the new Marker should be propagated further to the parents of the given node.
func (m *Manager) UpdateStructureDetails(structureDetailsToUpdate *StructureDetails, markerToInherit *Marker) (futureMarkersUpdated, inheritFutureMarkerFurther bool) {
	structureDetailsToUpdate.futureMarkersUpdateMutex.Lock()
	defer structureDetailsToUpdate.futureMarkersUpdateMutex.Unlock()

	// abort if future markers of structureDetailsToUpdate reference markerToInherit
	if m.markersReferenceMarkers(NewMarkers(markerToInherit), structureDetailsToUpdate.FutureMarkers, false) {
		return
	}

	structureDetailsToUpdate.FutureMarkers.Set(markerToInherit.sequenceID, markerToInherit.index)
	futureMarkersUpdated = true
	// stop propagating further if structureDetailsToUpdate is a marker
	inheritFutureMarkerFurther = !structureDetailsToUpdate.IsPastMarker

	return
}

// IsInPastCone checks if the earlier node is directly or indirectly referenced by the later node in the DAG.
func (m *Manager) IsInPastCone(earlierStructureDetails, laterStructureDetails *StructureDetails) (isInPastCone types.TriBool) {
	if earlierStructureDetails.FutureMarkers.Size() == 0 && laterStructureDetails.FutureMarkers.Size() == 0 {
		return types.Maybe
	}

	if earlierStructureDetails.Rank >= laterStructureDetails.Rank {
		return types.False
	}

	if earlierStructureDetails.PastMarkers.HighestIndex() > laterStructureDetails.PastMarkers.HighestIndex() {
		return types.False
	}

	if earlierStructureDetails.IsPastMarker {
		earlierMarker := earlierStructureDetails.PastMarkers.FirstMarker()
		if earlierMarker == nil {
			panic("failed to retrieve Marker")
		}

		// If laterStructureDetails has a past marker in the same sequence of the earlier with a higher index
		// the earlier one is in its past cone.
		if laterIndex, sequenceExists := laterStructureDetails.PastMarkers.Get(earlierMarker.sequenceID); sequenceExists {
			if laterIndex >= earlierMarker.index {
				return types.True
			}

			return types.False
		}

		// If laterStructureDetails has no past marker in the same sequence of the earlier,
		// then just check the index
		if laterStructureDetails.PastMarkers.HighestIndex() <= earlierMarker.index {
			return types.False
		}
	}

	if laterStructureDetails.IsPastMarker {
		laterMarker := laterStructureDetails.PastMarkers.FirstMarker()
		if laterMarker == nil {
			panic("failed to retrieve Marker")
		}

		// If earlierStructureDetails has a past marker in the same sequence of the later with a higher index or references the later,
		// the earlier one is definitely not in its past cone.
		if earlierIndex, sequenceExists := earlierStructureDetails.PastMarkers.Get(laterMarker.sequenceID); sequenceExists && earlierIndex >= laterMarker.index {
			return types.False
		}

		// If earlierStructureDetails has a future marker in the same sequence of the later with a higher index,
		// the earlier one is definitely not in its past cone.
		if earlierFutureIndex, earlierFutureIndexExists := earlierStructureDetails.FutureMarkers.Get(laterMarker.sequenceID); earlierFutureIndexExists && earlierFutureIndex > laterMarker.index {
			return types.False
		}

		// Iterate the future markers of laterStructureDetails and check if the earlier one has future markers in the same sequence,
		// if yes, then make sure the index is smaller than the one of laterStructureDetails.
		if !laterStructureDetails.FutureMarkers.ForEach(func(sequenceID SequenceID, laterIndex Index) bool {
			earlierIndex, similarSequenceExists := earlierStructureDetails.FutureMarkers.Get(sequenceID)
			return !similarSequenceExists || earlierIndex < laterIndex
		}) {
			return types.False
		}

		if earlierStructureDetails.PastMarkers.HighestIndex() >= laterMarker.index {
			return types.False
		}
	}

	// If the two messages has the same past marker, then the earlier one is not in the later one's past cone.
	if earlierStructureDetails.PastMarkers.HighestIndex() == laterStructureDetails.PastMarkers.HighestIndex() {
		if !earlierStructureDetails.PastMarkers.ForEach(func(sequenceID SequenceID, earlierIndex Index) bool {
			if earlierIndex == earlierStructureDetails.PastMarkers.HighestIndex() {
				laterIndex, sequenceExists := laterStructureDetails.PastMarkers.Get(sequenceID)
				return sequenceExists && laterIndex == earlierIndex
			}

			return true
		}) {
			return types.False
		}
	}

	if m.markersReferenceMarkers(laterStructureDetails.PastMarkers, earlierStructureDetails.FutureMarkers, false) {
		return types.True
	}

	if !m.markersReferenceMarkers(laterStructureDetails.PastMarkers, earlierStructureDetails.PastMarkers, false) {
		return types.False
	}

	if m.markersReferenceMarkers(earlierStructureDetails.FutureMarkers, laterStructureDetails.PastMarkers, true) {
		return types.Maybe
	}

	return types.False
}

<<<<<<< HEAD
// Sequence returns a stored Sequence from the object storage.
=======
// Sequence retrieves a Sequence from the object storage.
>>>>>>> bdfc2a33
func (m *Manager) Sequence(sequenceID SequenceID) *CachedSequence {
	return &CachedSequence{CachedObject: m.sequenceStore.Load(sequenceID.Bytes())}
}

// Shutdown shuts down the Manager and persists its state.
func (m *Manager) Shutdown() {
	m.shutdownOnce.Do(func() {
		if err := m.store.Set(kvstore.Key("sequenceIDCounter"), m.sequenceIDCounter.Bytes()); err != nil {
			panic(err)
		}

		m.sequenceStore.Shutdown()
		m.sequenceAliasMappingStore.Shutdown()
	})
}

// normalizeMarkers takes a set of Markers and removes each Marker that is already referenced by another Marker in the
// same set (the remaining Markers are the "most special" Markers that reference all Markers in the set grouped by the
// rank of their corresponding Sequence). In addition, the method returns all SequenceIDs of the Markers that were not
// referenced by any of the Markers (the tips of the Sequence DAG).
func (m *Manager) normalizeMarkers(markers *Markers) (normalizedMarkersByRank *markersByRank, normalizedSequences SequenceIDs) {
	rankOfSequencesCache := make(map[SequenceID]uint64)

	normalizedMarkersByRank = newMarkersByRank()
	normalizedSequences = make(SequenceIDs)
	// group markers with same sequence rank
	markers.ForEach(func(sequenceID SequenceID, index Index) bool {
		normalizedSequences[sequenceID] = types.Void
		normalizedMarkersByRank.Add(m.rankOfSequence(sequenceID, rankOfSequencesCache), sequenceID, index)

		return true
	})
	markersToIterate := normalizedMarkersByRank.Clone()

	// iterate from highest sequence rank to lowest
	for i := markersToIterate.HighestRank() + 1; i > normalizedMarkersByRank.LowestRank(); i-- {
		currentRank := i - 1
		markersByRank, rankExists := markersToIterate.Markers(currentRank)
		if !rankExists {
			continue
		}

		// for each marker from the current sequence rank check if we can remove a marker in normalizedMarkersByRank,
		// and add the parent markers to markersToIterate if necessary
		if !markersByRank.ForEach(func(sequenceID SequenceID, index Index) bool {
			if currentRank <= normalizedMarkersByRank.LowestRank() {
				return false
			}

			if !m.Sequence(sequenceID).Consume(func(sequence *Sequence) {
				// for each of the parentMarkers of this particular index
				sequence.ReferencedMarkers(index).ForEach(func(referencedSequenceID SequenceID, referencedIndex Index) bool {
					// of this marker delete the referenced sequences since they are no sequence tips anymore in the sequence DAG
					delete(normalizedSequences, referencedSequenceID)

					rankOfReferencedSequence := m.rankOfSequence(referencedSequenceID, rankOfSequencesCache)
					// check whether there is a marker in normalizedMarkersByRank that is from the same sequence
					if index, indexExists := normalizedMarkersByRank.Index(rankOfReferencedSequence, referencedSequenceID); indexExists {
						if referencedIndex >= index {
							// this referencedParentMarker is from the same sequence as a marker in the list but with higher index - hence remove the index from the Marker list
							normalizedMarkersByRank.Delete(rankOfReferencedSequence, referencedSequenceID)

							// if rankOfReferencedSequence is already the lowest rank of the original markers list,
							// no need to add it since parents of the referencedMarker cannot delete any further elements from the list
							if rankOfReferencedSequence > normalizedMarkersByRank.LowestRank() {
								markersToIterate.Add(rankOfReferencedSequence, referencedSequenceID, referencedIndex)
							}
						}

						return true
					}

					// if rankOfReferencedSequence is already the lowest rank of the original markers list,
					// no need to add it since parents of the referencedMarker cannot delete any further elements from the list
					if rankOfReferencedSequence > normalizedMarkersByRank.LowestRank() {
						markersToIterate.Add(rankOfReferencedSequence, referencedSequenceID, referencedIndex)
					}

					return true
				})
			}) {
				panic(fmt.Sprintf("failed to load Sequence with %s", sequenceID))
			}

			return true
		}) {
			return
		}
	}

	return normalizedMarkersByRank, normalizedSequences
}

// markersReferenceMarkersOfSameSequence is an internal utility function that determines if the given markers reference
// each other as part of the same Sequence.
func (m *Manager) markersReferenceMarkersOfSameSequence(laterMarkers, earlierMarkers *Markers, requireBiggerMarkers bool) (sameSequenceFound, referenceFound bool) {
	sameSequenceFound = !laterMarkers.ForEach(func(sequenceID SequenceID, laterIndex Index) bool {
		earlierIndex, sequenceExists := earlierMarkers.Get(sequenceID)
		if !sequenceExists {
			return true
		}

		if requireBiggerMarkers {
			referenceFound = earlierIndex < laterIndex
		} else {
			referenceFound = earlierIndex <= laterIndex
		}

		return false
	})
	return
}

// markersReferenceMarkers is an internal utility function that returns true if the later Markers reference the earlier
// Markers. If requireBiggerMarkers is false then a Marker with an equal Index is considered to be a valid reference.
func (m *Manager) markersReferenceMarkers(laterMarkers, earlierMarkers *Markers, requireBiggerMarkers bool) (result bool) {
	rankCache := make(map[SequenceID]uint64)
	futureMarkersByRank := newMarkersByRank()

	continueScanningForPotentialReferences := func(laterMarkers *Markers, requireBiggerMarkers bool) bool {
		// don't abort scanning but don't execute additional checks in our current path (we can not find matching
		// markers anymore)
		if requireBiggerMarkers && earlierMarkers.LowestIndex() >= laterMarkers.HighestIndex() {
			return true
		}
		if earlierMarkers.LowestIndex() > laterMarkers.HighestIndex() {
			return true
		}

		// abort scanning if we reached a matching sequence
		var referencedSequenceFound bool
		if referencedSequenceFound, result = m.markersReferenceMarkersOfSameSequence(laterMarkers, earlierMarkers, requireBiggerMarkers); referencedSequenceFound {
			return false
		}

		// queue parents for additional checks
		laterMarkers.ForEach(func(sequenceID SequenceID, index Index) bool {
			m.Sequence(sequenceID).Consume(func(sequence *Sequence) {
				sequence.ReferencedMarkers(index).ForEach(func(referencedSequenceID SequenceID, referencedIndex Index) bool {
					futureMarkersByRank.Add(m.rankOfSequence(referencedSequenceID, rankCache), referencedSequenceID, referencedIndex)
					return true
				})
			})
			return true
		})

		return true
	}

	if !continueScanningForPotentialReferences(laterMarkers, requireBiggerMarkers) {
		return
	}

	rankOfLowestSequence := uint64(1<<64 - 1)
	earlierMarkers.ForEach(func(sequenceID SequenceID, index Index) bool {
		if rankOfSequence := m.rankOfSequence(sequenceID, rankCache); rankOfSequence < rankOfLowestSequence {
			rankOfLowestSequence = rankOfSequence
		}

		return true
	})

	for rank := futureMarkersByRank.HighestRank() + 1; rank > rankOfLowestSequence; rank-- {
		markersByRank, rankExists := futureMarkersByRank.Markers(rank - 1)
		if !rankExists {
			continue
		}

		if !continueScanningForPotentialReferences(markersByRank, false) {
			return
		}
	}

	return result
}

// registerReferencingMarker is an internal utility function that adds a referencing Marker to the internal data
// structure.
func (m *Manager) registerReferencingMarker(referencedMarkers *Markers, marker *Marker) {
	referencedMarkers.ForEach(func(sequenceID SequenceID, index Index) bool {
		m.Sequence(sequenceID).Consume(func(sequence *Sequence) {
			sequence.AddReferencingMarker(index, marker)
		})

		return true
	})
}

// fetchSequence is an internal utility function that retrieves or creates the Sequence that represents the given
// parameters and returns it.
func (m *Manager) fetchSequence(referencedMarkers *Markers, rank uint64, sequenceAlias SequenceAlias) (cachedSequence *CachedSequence, isNew bool) {
	cachedSequenceAliasMapping := &CachedSequenceAliasMapping{CachedObject: m.sequenceAliasMappingStore.ComputeIfAbsent(sequenceAlias.Bytes(), func(key []byte) objectstorage.StorableObject {
		m.sequenceIDCounterMutex.Lock()
		sequence := NewSequence(m.sequenceIDCounter, referencedMarkers, rank+1)
		m.sequenceIDCounter++
		m.sequenceIDCounterMutex.Unlock()

		cachedSequence = &CachedSequence{CachedObject: m.sequenceStore.Store(sequence)}

		sequenceAliasMapping := &SequenceAliasMapping{
			sequenceAlias: sequenceAlias,
			sequenceID:    sequence.id,
		}

		sequenceAliasMapping.Persist()
		sequenceAliasMapping.SetModified()

		return sequenceAliasMapping
	})}

	if isNew = cachedSequence != nil; isNew {
		cachedSequenceAliasMapping.Release()
		return
	}

	cachedSequenceAliasMapping.Consume(func(sequenceAliasMapping *SequenceAliasMapping) {
		cachedSequence = m.Sequence(sequenceAliasMapping.SequenceID())
	})

	return
}

// rankOfSequence is an internal utility function that returns the rank of the given Sequence.
func (m *Manager) rankOfSequence(sequenceID SequenceID, ranksCache map[SequenceID]uint64) uint64 {
	if rank, rankKnown := ranksCache[sequenceID]; rankKnown {
		return rank
	}

	if !m.Sequence(sequenceID).Consume(func(sequence *Sequence) {
		ranksCache[sequenceID] = sequence.rank
	}) {
		panic(fmt.Sprintf("failed to load Sequence with %s", sequenceID))
	}

	return ranksCache[sequenceID]
}

// endregion ///////////////////////////////////////////////////////////////////////////////////////////////////////////<|MERGE_RESOLUTION|>--- conflicted
+++ resolved
@@ -234,11 +234,7 @@
 	return types.False
 }
 
-<<<<<<< HEAD
-// Sequence returns a stored Sequence from the object storage.
-=======
 // Sequence retrieves a Sequence from the object storage.
->>>>>>> bdfc2a33
 func (m *Manager) Sequence(sequenceID SequenceID) *CachedSequence {
 	return &CachedSequence{CachedObject: m.sequenceStore.Load(sequenceID.Bytes())}
 }
