--- conflicted
+++ resolved
@@ -409,37 +409,12 @@
 // most special ConflictBranches that the given BranchIDs represent. It returns an error if the Branches are conflicting
 // or any other unforeseen error occurred.
 func (b *BranchDAG) normalizeBranches(branchIDs BranchIDs) (normalizedBranches BranchIDs, err error) {
-<<<<<<< HEAD
-	// retrieve conflict branches and abort if we faced an error
-	conflictBranches, err := b.ResolveConflictBranchIDs(branchIDs)
-	if err != nil {
-		err = errors.Errorf("failed to resolve ConflictBranchIDs: %w", err)
-		return
-	}
-
-	// return if we are done
-	if len(conflictBranches) == 1 {
-		normalizedBranches = conflictBranches
-		return
-	}
-
-	// return the master branch if the list of conflict branches is empty
-	if len(conflictBranches) == 0 {
-		return BranchIDs{MasterBranchID: types.Void}, nil
-	}
-
-	// introduce iteration variables
-	traversedBranches := set.New()
-	seenConflictSets := make(map[ConflictID]BranchID)
-	parentsToCheck := stack.New()
-=======
 	switch typeCastedResult := b.normalizedBranchCache.ComputeIfAbsent(NewAggregatedBranch(branchIDs).ID(), func() interface{} {
 		// retrieve conflict branches and abort if we faced an error
 		conflictBranches, conflictBranchesErr := b.ResolveConflictBranchIDs(branchIDs)
 		if conflictBranchesErr != nil {
 			return errors.Errorf("failed to resolve ConflictBranchIDs: %w", conflictBranchesErr)
 		}
->>>>>>> 6b08b27e
 
 		// return if we are done
 		if len(conflictBranches) == 1 {
@@ -451,19 +426,9 @@
 			return BranchIDs{MasterBranchID: types.Void}
 		}
 
-<<<<<<< HEAD
-		// return error if conflict set was seen twice
-		for conflictSetID := range currentConflictBranch.Conflicts() {
-			if conflictingBranch, exists := seenConflictSets[conflictSetID]; exists {
-				err = errors.Errorf("%s conflicts with %s in %s: %w", conflictingBranch, currentConflictBranch.ID(), conflictSetID, ErrInvalidStateTransition)
-				return
-			}
-			seenConflictSets[conflictSetID] = currentConflictBranch.ID()
-		}
-=======
 		// introduce iteration variables
 		traversedBranches := set.New()
-		seenConflictSets := set.New()
+		seenConflictSets := make(map[ConflictID]BranchID)
 		parentsToCheck := stack.New()
 
 		// checks if branches are conflicting and queues parents to be checked
@@ -473,7 +438,6 @@
 				err = errors.Errorf("failed to type cast Branch with %s to ConflictBranch: %w", currentBranch.ID(), cerrors.ErrFatal)
 				return
 			}
->>>>>>> 6b08b27e
 
 			// abort if branch was traversed already
 			if !traversedBranches.Add(currentConflictBranch.ID()) {
@@ -482,10 +446,11 @@
 
 			// return error if conflict set was seen twice
 			for conflictSetID := range currentConflictBranch.Conflicts() {
-				if !seenConflictSets.Add(conflictSetID) {
-					err = errors.Errorf("combined Branches are conflicting: %w", ErrInvalidStateTransition)
+				if conflictingBranch, exists := seenConflictSets[conflictSetID]; exists {
+					err = errors.Errorf("%s conflicts with %s in %s: %w", conflictingBranch, currentConflictBranch.ID(), conflictSetID, ErrInvalidStateTransition)
 					return
 				}
+				seenConflictSets[conflictSetID] = currentConflictBranch.ID()
 			}
 
 			// queue parents to be checked when traversing ancestors
