--- conflicted
+++ resolved
@@ -2,7 +2,6 @@
 
 import (
 	"bytes"
-	"fmt"
 	"sort"
 	"strconv"
 	"strings"
@@ -28,17 +27,11 @@
 	// MasterBranchID is the identifier of the MasterBranch (root of the ConflictBranch DAG).
 	MasterBranchID = BranchID{1}
 
-<<<<<<< HEAD
 	// LazyBookedConflictsBranchID is the identifier of the Branch that is the root of all lazy booked ConflictBranches.
 	LazyBookedConflictsBranchID = BranchID{255, 255, 255, 255, 255, 255, 255, 255, 255, 255, 255, 255, 255, 255, 255, 255, 255, 255, 255, 255, 255, 255, 255, 255, 255, 255, 255, 255, 255, 255, 255, 254}
 
 	// InvalidBranchID is the identifier of the Branch that contains the invalid Transactions.
 	InvalidBranchID = BranchID{255, 255, 255, 255, 255, 255, 255, 255, 255, 255, 255, 255, 255, 255, 255, 255, 255, 255, 255, 255, 255, 255, 255, 255, 255, 255, 255, 255, 255, 255, 255, 255}
-=======
-	// RejectedBranchID is the identifier for the RejectedBranch which contains the invalid Transactions and has the
-	// lazy booked ConflictBranches as its children.
-	RejectedBranchID = BranchID{255, 255, 255, 255, 255, 255, 255, 255, 255, 255, 255, 255, 255, 255, 255, 255, 255, 255, 255, 255, 255, 255, 255, 255, 255, 255, 255, 255, 255, 255, 255, 255}
->>>>>>> 58dd3644
 )
 
 // BranchIDLength contains the amount of bytes that a marshaled version of the BranchID contains.
@@ -470,21 +463,6 @@
 // ConflictBranch represents a container for Transactions and Outputs representing a certain perception of the ledger
 // state.
 type ConflictBranch struct {
-<<<<<<< HEAD
-	id                  BranchID
-	parents             BranchIDs
-	parentsMutex        sync.RWMutex
-	conflicts           ConflictIDs
-	conflictsMutex      sync.RWMutex
-	preferred           bool
-	preferredMutex      sync.RWMutex
-	liked               bool
-	likedMutex          sync.RWMutex
-	finalized           bool
-	finalizedMutex      sync.RWMutex
-	inclusionState      InclusionState
-	inclusionStateMutex sync.RWMutex
-=======
 	id                      BranchID
 	parents                 BranchIDs
 	parentsMutex            sync.RWMutex
@@ -498,7 +476,6 @@
 	finalizedMutex          sync.RWMutex
 	inclusionState          InclusionState
 	inclusionStateMutex     sync.RWMutex
->>>>>>> 58dd3644
 
 	objectstorage.StorableObjectFlags
 }
@@ -549,32 +526,18 @@
 		err = xerrors.Errorf("failed to parse conflicts: %w", err)
 		return
 	}
-<<<<<<< HEAD
-	if conflictBranch.preferred, err = marshalUtil.ReadBool(); err != nil {
-		err = xerrors.Errorf("failed to parse preferred flag (%v): %w", err, cerrors.ErrParseBytesFailed)
-		return
-	}
-=======
->>>>>>> 58dd3644
 	if conflictBranch.liked, err = marshalUtil.ReadBool(); err != nil {
 		err = xerrors.Errorf("failed to parse liked flag (%v): %w", err, cerrors.ErrParseBytesFailed)
 		return
 	}
-<<<<<<< HEAD
+	if conflictBranch.monotonicallyLiked, err = marshalUtil.ReadBool(); err != nil {
+		err = xerrors.Errorf("failed to parse monotonicallyLiked flag (%v): %w", err, cerrors.ErrParseBytesFailed)
+		return
+	}
 	if conflictBranch.finalized, err = marshalUtil.ReadBool(); err != nil {
 		err = xerrors.Errorf("failed to parse finalized flag (%v): %w", err, cerrors.ErrParseBytesFailed)
 		return
 	}
-=======
-	if conflictBranch.monotonicallyLiked, err = marshalUtil.ReadBool(); err != nil {
-		err = xerrors.Errorf("failed to parse monotonicallyLiked flag (%v): %w", err, cerrors.ErrParseBytesFailed)
-		return
-	}
-	if conflictBranch.finalized, err = marshalUtil.ReadBool(); err != nil {
-		err = xerrors.Errorf("failed to parse finalized flag (%v): %w", err, cerrors.ErrParseBytesFailed)
-		return
-	}
->>>>>>> 58dd3644
 	if conflictBranch.inclusionState, err = InclusionStateFromMarshalUtil(marshalUtil); err != nil {
 		err = xerrors.Errorf("failed to parse InclusionState from MarshalUtil: %w", err)
 		return
@@ -688,7 +651,30 @@
 	return
 }
 
-<<<<<<< HEAD
+// Finalized returns true if the decision whether it is liked has been finalized.
+func (c *ConflictBranch) Finalized() bool {
+	c.finalizedMutex.RLock()
+	defer c.finalizedMutex.RUnlock()
+
+	return c.finalized
+}
+
+// SetFinalized is the setter for the finalized flag. It returns true if the value of the flag has been updated.
+func (c *ConflictBranch) SetFinalized(finalized bool) (modified bool) {
+	c.finalizedMutex.Lock()
+	defer c.finalizedMutex.Unlock()
+
+	if c.finalized == finalized {
+		return
+	}
+
+	c.finalized = finalized
+	c.SetModified()
+	modified = true
+
+	return
+}
+
 // InclusionState returns the InclusionState of the Branch which encodes if the Branch has been included in the
 // ledger state.
 func (c *ConflictBranch) InclusionState() (inclusionState InclusionState) {
@@ -708,51 +694,6 @@
 		return
 	}
 
-=======
-// Finalized returns true if the decision whether it is liked has been finalized.
-func (c *ConflictBranch) Finalized() bool {
-	c.finalizedMutex.RLock()
-	defer c.finalizedMutex.RUnlock()
-
-	return c.finalized
-}
-
-// SetFinalized is the setter for the finalized flag. It returns true if the value of the flag has been updated.
-func (c *ConflictBranch) SetFinalized(finalized bool) (modified bool) {
-	c.finalizedMutex.Lock()
-	defer c.finalizedMutex.Unlock()
-
-	if c.finalized == finalized {
-		return
-	}
-
-	c.finalized = finalized
-	c.SetModified()
-	modified = true
-
-	return
-}
-
-// InclusionState returns the InclusionState of the Branch which encodes if the Branch has been included in the
-// ledger state.
-func (c *ConflictBranch) InclusionState() (inclusionState InclusionState) {
-	c.inclusionStateMutex.RLock()
-	defer c.inclusionStateMutex.RUnlock()
-
-	return c.inclusionState
-}
-
-// SetInclusionState sets the InclusionState of the Branch which encodes if the Branch has been included in the
-// ledger state. It returns true if the value has been updated.
-func (c *ConflictBranch) SetInclusionState(inclusionState InclusionState) (modified bool) {
-	c.inclusionStateMutex.Lock()
-	defer c.inclusionStateMutex.Unlock()
-
-	if c.inclusionState == inclusionState {
-		return
-	}
-
->>>>>>> 58dd3644
 	c.inclusionState = inclusionState
 	c.SetModified()
 	modified = true
@@ -814,19 +755,6 @@
 // AggregatedBranch represents a container for Transactions and Outputs representing a certain perception of the ledger
 // state.
 type AggregatedBranch struct {
-<<<<<<< HEAD
-	id                  BranchID
-	parents             BranchIDs
-	parentsMutex        sync.RWMutex
-	preferred           bool
-	preferredMutex      sync.RWMutex
-	liked               bool
-	likedMutex          sync.RWMutex
-	finalized           bool
-	finalizedMutex      sync.RWMutex
-	inclusionState      InclusionState
-	inclusionStateMutex sync.RWMutex
-=======
 	id                      BranchID
 	parents                 BranchIDs
 	parentsMutex            sync.RWMutex
@@ -838,7 +766,6 @@
 	finalizedMutex          sync.RWMutex
 	inclusionState          InclusionState
 	inclusionStateMutex     sync.RWMutex
->>>>>>> 58dd3644
 
 	objectstorage.StorableObjectFlags
 }
@@ -897,32 +824,18 @@
 		err = xerrors.Errorf("failed to parse parents: %w", err)
 		return
 	}
-<<<<<<< HEAD
-	if aggregatedBranch.preferred, err = marshalUtil.ReadBool(); err != nil {
-		err = xerrors.Errorf("failed to parse preferred flag (%v): %w", err, cerrors.ErrParseBytesFailed)
-		return
-	}
-=======
->>>>>>> 58dd3644
 	if aggregatedBranch.liked, err = marshalUtil.ReadBool(); err != nil {
 		err = xerrors.Errorf("failed to parse liked flag (%v): %w", err, cerrors.ErrParseBytesFailed)
 		return
 	}
-<<<<<<< HEAD
+	if aggregatedBranch.monotonicallyLiked, err = marshalUtil.ReadBool(); err != nil {
+		err = xerrors.Errorf("failed to parse monotonicallyLiked flag (%v): %w", err, cerrors.ErrParseBytesFailed)
+		return
+	}
 	if aggregatedBranch.finalized, err = marshalUtil.ReadBool(); err != nil {
 		err = xerrors.Errorf("failed to parse finalized flag (%v): %w", err, cerrors.ErrParseBytesFailed)
 		return
 	}
-=======
-	if aggregatedBranch.monotonicallyLiked, err = marshalUtil.ReadBool(); err != nil {
-		err = xerrors.Errorf("failed to parse monotonicallyLiked flag (%v): %w", err, cerrors.ErrParseBytesFailed)
-		return
-	}
-	if aggregatedBranch.finalized, err = marshalUtil.ReadBool(); err != nil {
-		err = xerrors.Errorf("failed to parse finalized flag (%v): %w", err, cerrors.ErrParseBytesFailed)
-		return
-	}
->>>>>>> 58dd3644
 	if aggregatedBranch.inclusionState, err = InclusionStateFromMarshalUtil(marshalUtil); err != nil {
 		err = xerrors.Errorf("failed to parse InclusionState from MarshalUtil: %w", err)
 		return
@@ -998,8 +911,6 @@
 	return
 }
 
-<<<<<<< HEAD
-=======
 // Finalized returns true if the decision whether it is liked has been finalized.
 func (a *AggregatedBranch) Finalized() bool {
 	a.finalizedMutex.RLock()
@@ -1024,7 +935,6 @@
 	return
 }
 
->>>>>>> 58dd3644
 // InclusionState returns the InclusionState of the Branch which encodes if the Branch has been included in the
 // ledger state.
 func (a *AggregatedBranch) InclusionState() (inclusionState InclusionState) {
@@ -1196,12 +1106,7 @@
 
 // Update is disabled and panics if it ever gets called - it is required to match the StorableObject interface.
 func (c *ChildBranch) Update(objectstorage.StorableObject) {
-<<<<<<< HEAD
 	panic("updates disabled")
-=======
-	fmt.Println("PANIC UPDATE")
-	//panic("updates disabled")
->>>>>>> 58dd3644
 }
 
 // ObjectStorageKey returns the key that is used to store the object in the database. It is required to match the
