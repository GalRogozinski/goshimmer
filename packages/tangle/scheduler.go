package tangle

import (
	"math"
	"sync"
	"time"

	"github.com/cockroachdb/errors"
<<<<<<< HEAD
	"github.com/iotaledger/goshimmer/packages/tangle/schedulerutils"
=======
	"github.com/iotaledger/hive.go/cerrors"
	"github.com/iotaledger/hive.go/datastructure/set"
>>>>>>> 51a2eb3e
	"github.com/iotaledger/hive.go/events"
	"github.com/iotaledger/hive.go/identity"
	"github.com/iotaledger/hive.go/typeutils"
)

const (
	// MaxDeficit is the maximum deficit, i.e. max bytes that can be scheduled without waiting; >= maxMessageSize
	MaxDeficit = MaxMessageSize
	// MinMana is the minimum mana require to be able to issue a message.
	// TODO: what is a good value? Would something > MaxMessageSize / 1000 be possible
	MinMana = 0.0001
)

// ErrNotRunning is returned when a message is submitted when the scheduler has been stopped
var ErrNotRunning = errors.New("scheduler stopped")

// AccessManaRetrieveFunc is a function type to retrieve access mana (e.g. via the mana plugin)
type AccessManaRetrieveFunc func(nodeID identity.ID) float64

// TotalAccessManaRetrieveFunc is a function type to retrieve the total access mana (e.g. via the mana plugin)
type TotalAccessManaRetrieveFunc func() float64

// SchedulerParams defines the scheduler config parameters.
type SchedulerParams struct {
	Rate                        time.Duration
	MaxQueueWeight              *float64
	AccessManaRetrieveFunc      func(identity.ID) float64
	TotalAccessManaRetrieveFunc func() float64
}

// Scheduler is a Tangle component that takes care of scheduling the messages that shall be booked.
type Scheduler struct {
	Events *SchedulerEvents

	tangle  *Tangle
	ticker  *time.Ticker
	stopped typeutils.AtomicBool

	mu       sync.Mutex
	buffer   *schedulerutils.BufferQueue
	deficits map[identity.ID]float64

	closures struct {
		messageSolid     *events.Closure
		messageInvalid   *events.Closure
		messageDiscarded *events.Closure
	}

	shutdownSignal chan struct{}
	shutdownOnce   sync.Once
}

// NewScheduler returns a new Scheduler.
func NewScheduler(tangle *Tangle) *Scheduler {
	if tangle.Options.SchedulerParams.AccessManaRetrieveFunc == nil || tangle.Options.SchedulerParams.TotalAccessManaRetrieveFunc == nil {
		panic("scheduler: the option AccessManaRetriever and TotalAccessManaRetriever must be defined so that AccessMana can be determined in scheduler")
	}
	if tangle.Options.SchedulerParams.MaxQueueWeight != nil {
		schedulerutils.MaxQueueWeight = *tangle.Options.SchedulerParams.MaxQueueWeight
	}

	scheduler := &Scheduler{
		Events: &SchedulerEvents{
			MessageScheduled: events.NewEvent(MessageIDCaller),
			MessageDiscarded: events.NewEvent(MessageIDCaller),
			NodeBlacklisted:  events.NewEvent(NodeIDCaller),
		},
		tangle:         tangle,
		ticker:         time.NewTicker(tangle.Options.SchedulerParams.Rate),
		buffer:         schedulerutils.NewBufferQueue(),
		deficits:       make(map[identity.ID]float64),
		shutdownSignal: make(chan struct{}),
	}
	scheduler.closures.messageSolid = events.NewClosure(scheduler.messageSolidHandler)
	scheduler.closures.messageInvalid = events.NewClosure(scheduler.messageInvalidHandler)
	scheduler.closures.messageDiscarded = events.NewClosure(scheduler.messageDiscardedHandler)

	return scheduler
}

func (s *Scheduler) messageSolidHandler(id MessageID) {
	s.tangle.Storage.Message(id).Consume(func(message *Message) {
		if identity.NewID(message.IssuerPublicKey()) == s.tangle.Options.Identity.ID() {
			if err := s.tangle.RateSetter.Issue(message); err != nil {
				s.tangle.Events.Error.Trigger(errors.Errorf("failed to issue to rate setter: %w", err))
			}
		} else {
			if err := s.tangle.Scheduler.SubmitAndReady(message.ID()); err != nil {
				s.tangle.Events.Error.Trigger(errors.Errorf("failed to submit to scheduler: %w", err))
			}
		}
	})
}

func (s *Scheduler) messageInvalidHandler(id MessageID) {
	s.tangle.Events.Error.Trigger(errors.Errorf("invalid message in scheduler: %x", id))
}

func (s *Scheduler) messageDiscardedHandler(id MessageID) {
	// TODO: integration tests are failing when this is active
	// s.tangle.Storage.DeleteMessage(id)
}

// Start starts the scheduler.
func (s *Scheduler) Start() {
	// start the main loop
	go s.mainLoop()
}

// Shutdown shuts down the Scheduler.
// Shutdown blocks until the scheduler has been shutdown successfully.
func (s *Scheduler) Shutdown() {
	s.shutdownOnce.Do(func() {
		// lock the scheduler to make sure that any Submit() has been finished
		s.mu.Lock()
		defer s.mu.Unlock()
		s.stopped.Set()
		close(s.shutdownSignal)
	})
}

// Setup sets up the behavior of the component by making it attach to the relevant events of the other components.
func (s *Scheduler) Setup() {
	s.tangle.Solidifier.Events.MessageSolid.Attach(s.closures.messageSolid)
	s.tangle.Events.MessageInvalid.Attach(s.closures.messageInvalid)
	// TODO: if possible this should be moved to tangle.Storage setup
	s.tangle.Scheduler.Events.MessageDiscarded.Attach(s.closures.messageDiscarded)
}

// Detach detaches the scheduler from the tangle events.
func (s *Scheduler) Detach() {
	s.tangle.Solidifier.Events.MessageSolid.Detach(s.closures.messageSolid)
	s.tangle.Events.MessageInvalid.Detach(s.closures.messageInvalid)
	s.tangle.Scheduler.Events.MessageDiscarded.Detach(s.closures.messageDiscarded)
}

// SubmitAndReady submits the message to the scheduler and marks it ready right away.
func (s *Scheduler) SubmitAndReady(messageID MessageID) error {
	// submit the message to the scheduler and marks it ready right away
	if err := s.Submit(messageID); err != nil {
		return err
	}
	if err := s.Ready(messageID); err != nil {
		return err
	}
	return nil
}

// SetRate sets the rate of the scheduler.
func (s *Scheduler) SetRate(rate time.Duration) {
	// only update the ticker when the scheduler is running
	if !s.stopped.IsSet() {
		s.ticker.Reset(rate)
	}
}

// Submit submits a message to be considered by the scheduler.
// This transactions will be included in all the control metrics, but it will never be
// scheduled until Ready(messageID) has been called.
func (s *Scheduler) Submit(messageID MessageID) (err error) {
	if !s.tangle.Storage.Message(messageID).Consume(func(message *Message) {
		s.mu.Lock()
		defer s.mu.Unlock()

		if s.stopped.IsSet() {
			err = ErrNotRunning
			return
		}

		nodeID := identity.NewID(message.IssuerPublicKey())
		mana := s.tangle.Options.SchedulerParams.AccessManaRetrieveFunc(nodeID)
		if mana < MinMana {
			err = errors.Errorf("%w: %f <= %f", schedulerutils.ErrInsufficientMana, mana, float64(MinMana))
			s.Events.MessageDiscarded.Trigger(messageID)
			return
		}

		err = s.buffer.Submit(message, mana)
		if err != nil {
			s.Events.MessageDiscarded.Trigger(messageID)
		}
		if errors.Is(err, schedulerutils.ErrInboxExceeded) {
			s.Events.NodeBlacklisted.Trigger(nodeID)
		}
	}) {
		err = errors.Errorf("failed to get message '%x' from storage", messageID)
	}
	return err
}

// Unsubmit removes a message from the submitted messages.
// If that message is already marked as ready, Unsubmit has no effect.
func (s *Scheduler) Unsubmit(messageID MessageID) (err error) {
	if !s.tangle.Storage.Message(messageID).Consume(func(message *Message) {
		s.mu.Lock()
		defer s.mu.Unlock()
		s.buffer.Unsubmit(message)
	}) {
		err = errors.Errorf("failed to get message '%x' from storage", messageID)
	}
	return err
}

<<<<<<< HEAD
// Ready marks a previously submitted message as ready to be scheduled.
// If Ready is called without a previous Submit, it has no effect.
func (s *Scheduler) Ready(messageID MessageID) (err error) {
	if !s.tangle.Storage.Message(messageID).Consume(func(message *Message) {
		s.mu.Lock()
		defer s.mu.Unlock()
		s.buffer.Ready(message)
	}) {
		err = errors.Errorf("failed to get message '%x' from storage", messageID)
=======
func (s *Scheduler) scheduleMessage(messageID MessageID) {
	if !s.parentsBooked(messageID) {
		s.tangle.Events.Error.Trigger(errors.Errorf("parents of %s not booked: %w", messageID, cerrors.ErrFatal))
		return
>>>>>>> 51a2eb3e
	}
	return err
}

// Clear removes all submitted messages (ready or not) from the scheduler.
// The MessageDiscarded event is triggered for each of these messages.
func (s *Scheduler) Clear() {
	s.mu.Lock()
	defer s.mu.Unlock()

	for q := s.buffer.Current(); q != nil; q = s.buffer.Next() {
		s.buffer.RemoveNode(q.NodeID())
		for _, id := range q.IDs() {
			s.Events.MessageDiscarded.Trigger(MessageID(id))
		}
	}
}

func (s *Scheduler) schedule() *Message {
	s.mu.Lock()
	defer s.mu.Unlock()

	start := s.buffer.Current()
	// no messages submitted
	if start == nil {
		return nil
	}

	readyNode := false
	now := time.Now()
	for q := start; ; {
		msg := q.Front()
		// a message can be scheduled, if it is ready and its issuing time is not in the future
		hasReady := msg != nil && !now.Before(msg.IssuingTime())
		// if the current node has enough deficit and the first message in its outbox is valid, we are done
		if hasReady && s.getDeficit(q.NodeID()) >= float64(msg.Size()) {
			break
		}
		// otherwise increase its deficit
		mana := s.tangle.Options.SchedulerParams.AccessManaRetrieveFunc(q.NodeID())
		// assure that the deficit increase is never too small
		s.updateDeficit(q.NodeID(), math.Max(mana, MinMana))
		if hasReady {
			readyNode = true
		}

		// progress tho the next node that has ready messages
		q = s.buffer.Next()
		// if we reached the first node again without seeing any eligible nodes, break to prevent infinite loops
		if !readyNode && q == start {
			return nil
		}
	}

	// remove the message from the buffer and adjust node's deficit
	msg := s.buffer.PopFront()
	nodeID := identity.NewID(msg.IssuerPublicKey())
	s.updateDeficit(nodeID, -float64(msg.Size()))

	return msg.(*Message)
}

// mainLoop periodically triggers the scheduling of ready messages.
func (s *Scheduler) mainLoop() {
	defer s.ticker.Stop()

loop:
	for {
		select {
		// every rate time units
		case <-s.ticker.C:
			// TODO: pause the ticker, if there are no ready messages
			if msg := s.schedule(); msg != nil {
				s.Events.MessageScheduled.Trigger(msg.ID())
			}

		// on close, exit the loop
		case <-s.shutdownSignal:
			break loop
		}
	}

	// remove all unscheduled messages
	s.Clear()
}

func (s *Scheduler) getDeficit(nodeID identity.ID) float64 {
	return s.deficits[nodeID]
}

func (s *Scheduler) updateDeficit(nodeID identity.ID, d float64) {
	deficit := s.deficits[nodeID] + d
	if deficit < 0 {
		// this will never happen and is just here for debugging purposes
		panic("scheduler: deficit is less than 0")
	}
	s.deficits[nodeID] = math.Min(deficit, MaxDeficit)
}

// NodeQueueSize returns the size of the nodeIDs queue.
func (s *Scheduler) NodeQueueSize(nodeID identity.ID) int {
	return s.buffer.NodeQueue(nodeID).Size()
}

// region SchedulerEvents /////////////////////////////////////////////////////////////////////////////////////////////

// SchedulerEvents represents events happening in the Scheduler.
type SchedulerEvents struct {
	// MessageScheduled is triggered when a message is ready to be scheduled.
	MessageScheduled *events.Event
	MessageDiscarded *events.Event
	NodeBlacklisted  *events.Event
}

// NodeIDCaller is the caller function for events that hand over a NodeID.
func NodeIDCaller(handler interface{}, params ...interface{}) {
	handler.(func(identity.ID))(params[0].(identity.ID))
}

// endregion ///////////////////////////////////////////////////////////////////////////////////////////////////////////<|MERGE_RESOLUTION|>--- conflicted
+++ resolved
@@ -6,12 +6,7 @@
 	"time"
 
 	"github.com/cockroachdb/errors"
-<<<<<<< HEAD
 	"github.com/iotaledger/goshimmer/packages/tangle/schedulerutils"
-=======
-	"github.com/iotaledger/hive.go/cerrors"
-	"github.com/iotaledger/hive.go/datastructure/set"
->>>>>>> 51a2eb3e
 	"github.com/iotaledger/hive.go/events"
 	"github.com/iotaledger/hive.go/identity"
 	"github.com/iotaledger/hive.go/typeutils"
@@ -215,7 +210,6 @@
 	return err
 }
 
-<<<<<<< HEAD
 // Ready marks a previously submitted message as ready to be scheduled.
 // If Ready is called without a previous Submit, it has no effect.
 func (s *Scheduler) Ready(messageID MessageID) (err error) {
@@ -225,12 +219,6 @@
 		s.buffer.Ready(message)
 	}) {
 		err = errors.Errorf("failed to get message '%x' from storage", messageID)
-=======
-func (s *Scheduler) scheduleMessage(messageID MessageID) {
-	if !s.parentsBooked(messageID) {
-		s.tangle.Events.Error.Trigger(errors.Errorf("parents of %s not booked: %w", messageID, cerrors.ErrFatal))
-		return
->>>>>>> 51a2eb3e
 	}
 	return err
 }
@@ -335,6 +323,8 @@
 	return s.buffer.NodeQueue(nodeID).Size()
 }
 
+// endregion ///////////////////////////////////////////////////////////////////////////////////////////////////////////
+
 // region SchedulerEvents /////////////////////////////////////////////////////////////////////////////////////////////
 
 // SchedulerEvents represents events happening in the Scheduler.
