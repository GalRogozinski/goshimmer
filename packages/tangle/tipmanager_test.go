--- conflicted
+++ resolved
@@ -51,74 +51,6 @@
 	}
 
 	tangle.LedgerState.LoadSnapshot(snapshot)
-<<<<<<< HEAD
-
-	// not eligible messages -> nothing is added
-	{
-		message := newTestParentsDataMessage("testmessage", []MessageID{EmptyMessageID}, []MessageID{}, nil, nil)
-		tangle.Storage.StoreMessage(message)
-		tangle.Booker.BookMessage(message.ID())
-		tangle.Storage.MessageMetadata(message.ID()).Consume(func(messageMetadata *MessageMetadata) {
-			messageMetadata.SetEligible(false)
-		})
-
-		tipManager.AddTip(message)
-		assert.Equal(t, 0, tipManager.StrongTipCount())
-		assert.Equal(t, 0, tipManager.WeakTipCount())
-	}
-
-	// payload not liked -> nothing is added
-	{
-		randomID, err := identity.RandomID()
-		require.NoError(t, err)
-
-		transactionEssence := ledgerstate.NewTransactionEssence(
-			1,
-			time.Now(),
-			randomID,
-			randomID,
-			ledgerstate.NewInputs(
-				ledgerstate.NewUTXOInput(
-					ledgerstate.NewOutputID(genesisTransaction.ID(), 0),
-				),
-			),
-			ledgerstate.NewOutputs(
-				ledgerstate.NewSigLockedSingleOutput(10000, ledgerstate.NewED25519Address(seed.KeyPair(1).PublicKey)),
-			),
-		)
-
-		transaction := ledgerstate.NewTransaction(
-			transactionEssence,
-			[]ledgerstate.UnlockBlock{
-				ledgerstate.NewSignatureUnlockBlock(ledgerstate.NewED25519Signature(seed.KeyPair(0).PublicKey, seed.KeyPair(0).PrivateKey.Sign(transactionEssence.Bytes()))),
-			},
-		)
-
-		message := newTestParentsPayloadMessage(transaction, []MessageID{EmptyMessageID}, []MessageID{}, nil, nil)
-		tangle.Storage.StoreMessage(message)
-		tangle.Booker.BookMessage(message.ID())
-		tangle.Storage.MessageMetadata(message.ID()).Consume(func(messageMetadata *MessageMetadata) {
-			messageMetadata.SetEligible(true)
-		})
-
-		// mock the Tangle's PayloadOpinionProvider so that we can add payloads without actually building opinions
-		tangle.Options.ConsensusMechanism = &mockConsensusProvider{
-			func(transactionID ledgerstate.TransactionID) bool {
-				return false
-			},
-		}
-
-		tipManager.AddTip(message)
-		assert.Equal(t, 0, tipManager.StrongTipCount())
-		assert.Equal(t, 0, tipManager.WeakTipCount())
-	}
-
-	// clean up
-	err := tangle.Prune()
-	require.NoError(t, err)
-
-=======
->>>>>>> 4d6d058d
 	// set up scenario (images/tipmanager-add-tips.png)
 	messages := make(map[string]*Message)
 
