--- conflicted
+++ resolved
@@ -780,7 +780,6 @@
 type MessageMetadata struct {
 	objectstorage.StorableObjectFlags
 
-<<<<<<< HEAD
 	messageID           MessageID
 	receivedTime        time.Time
 	solid               bool
@@ -789,28 +788,12 @@
 	branchID            ledgerstate.BranchID
 	scheduled           bool
 	scheduledTime       time.Time
+	scheduledBypass    bool
 	booked              bool
 	bookedTime          time.Time
 	invalid             bool
 	gradeOfFinality     gof.GradeOfFinality
 	gradeOfFinalityTime time.Time
-=======
-	messageID          MessageID
-	receivedTime       time.Time
-	solid              bool
-	solidificationTime time.Time
-	structureDetails   *markers.StructureDetails
-	branchID           ledgerstate.BranchID
-	scheduled          bool
-	scheduledTime      time.Time
-	scheduledBypass    bool
-	booked             bool
-	bookedTime         time.Time
-	eligible           bool
-	invalid            bool
-	finalized          bool
-	finalizedTime      time.Time
->>>>>>> 862d2448
 
 	solidMutex              sync.RWMutex
 	solidificationTimeMutex sync.RWMutex
