--- conflicted
+++ resolved
@@ -16,11 +16,9 @@
 	// PrefixLedgerState defines the storage prefix for the ledgerstate package.
 	PrefixLedgerState
 
-<<<<<<< HEAD
 	// PrefixMana defines the storage prefix for the mana package.
 	PrefixMana
-=======
+
 	// PrefixFCOB defines the storage prefix for the fcob consensus package.
 	PrefixFCOB
->>>>>>> f916ba88
 )