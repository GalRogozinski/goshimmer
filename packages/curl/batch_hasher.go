package curl

import (
	"fmt"
	"strconv"

	"github.com/iotaledger/goshimmer/packages/batchworkerpool"
	"github.com/iotaledger/goshimmer/packages/ternary"
	"github.com/iotaledger/iota.go/trinary"
)

<<<<<<< HEAD
type HashRequest struct {
	input  trinary.Trits
	output chan trinary.Trits
}

=======
>>>>>>> d3274a21
type BatchHasher struct {
	hashLength int
	rounds     int
	workerPool *batchworkerpool.BatchWorkerPool
}

func NewBatchHasher(hashLength int, rounds int) (result *BatchHasher) {
	result = &BatchHasher{
		hashLength: hashLength,
		rounds:     rounds,
	}

	result.workerPool = batchworkerpool.New(result.processHashes, batchworkerpool.BatchSize(strconv.IntSize))
	result.workerPool.Start()

	return
}

func (this *BatchHasher) Hash(trits ternary.Trits) ternary.Trits {
	return (<-this.workerPool.Submit(trits)).(ternary.Trits)
}

func (this *BatchHasher) processHashes(tasks []batchworkerpool.Task) {
	if len(tasks) > 1 {
		// multiplex the requests
		multiplexer := ternary.NewBCTernaryMultiplexer()
		for _, hashRequest := range tasks {
			multiplexer.Add(hashRequest.Param(0).(ternary.Trits))
		}
		bcTrits, err := multiplexer.Extract()
		if err != nil {
			fmt.Println(err)
		}

		// calculate the hash
		bctCurl := NewBCTCurl(this.hashLength, this.rounds)
		bctCurl.Reset()
		bctCurl.Absorb(bcTrits)

		// extract the results from the demultiplexer
		demux := ternary.NewBCTernaryDemultiplexer(bctCurl.Squeeze(243))
		for i, task := range tasks {
			task.Return(demux.Get(i))
		}
	} else {
		var resp = make(trinary.Trits, this.hashLength)

		trits := tasks[0].Param(0).(ternary.Trits)

		curl := NewCurl(this.hashLength, this.rounds)
		curl.Absorb(trits, 0, len(trits))
		curl.Squeeze(resp, 0, this.hashLength)

<<<<<<< HEAD
		collectedHashRequests[0].output <- resp
		close(collectedHashRequests[0].output)
	}
}

func (this *BatchHasher) Hash(trits trinary.Trits) chan trinary.Trits {
	hashRequest := HashRequest{
		input:  trits,
		output: make(chan trinary.Trits, 1),
=======
		tasks[0].Return(resp)
>>>>>>> d3274a21
	}
}<|MERGE_RESOLUTION|>--- conflicted
+++ resolved
@@ -9,14 +9,6 @@
 	"github.com/iotaledger/iota.go/trinary"
 )
 
-<<<<<<< HEAD
-type HashRequest struct {
-	input  trinary.Trits
-	output chan trinary.Trits
-}
-
-=======
->>>>>>> d3274a21
 type BatchHasher struct {
 	hashLength int
 	rounds     int
@@ -70,18 +62,6 @@
 		curl.Absorb(trits, 0, len(trits))
 		curl.Squeeze(resp, 0, this.hashLength)
 
-<<<<<<< HEAD
-		collectedHashRequests[0].output <- resp
-		close(collectedHashRequests[0].output)
-	}
-}
-
-func (this *BatchHasher) Hash(trits trinary.Trits) chan trinary.Trits {
-	hashRequest := HashRequest{
-		input:  trits,
-		output: make(chan trinary.Trits, 1),
-=======
 		tasks[0].Return(resp)
->>>>>>> d3274a21
 	}
 }