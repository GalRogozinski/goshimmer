--- conflicted
+++ resolved
@@ -26,11 +26,7 @@
 # OSX related files
 .DS_Store
 shimmer
-<<<<<<< HEAD
-goshimmer
-=======
 goshimmer
 
 config.json
-.env
->>>>>>> c44d9b88
+.env