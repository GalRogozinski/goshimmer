--- conflicted
+++ resolved
@@ -10,17 +10,6 @@
 	"github.com/iotaledger/goshimmer/plugins/config"
 )
 
-<<<<<<< HEAD
-var pluginName = "Analysis"
-
-// Plugin defines the analysis plugin.
-var Plugin = node.NewPlugin(pluginName, node.Enabled, configure, run)
-
-var log *logger.Logger
-
-func configure(plugin *node.Plugin) {
-	log = logger.NewLogger(pluginName)
-=======
 // PluginName is the name of the analysis plugin.
 const PluginName = "Analysis"
 
@@ -32,7 +21,6 @@
 
 func configure(plugin *node.Plugin) {
 	log = logger.NewLogger(PluginName)
->>>>>>> e96061cc
 	if config.Node.GetInt(server.CfgServerPort) != 0 {
 		webinterface.Configure(plugin)
 		server.Configure(plugin)
