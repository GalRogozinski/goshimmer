--- conflicted
+++ resolved
@@ -38,11 +38,7 @@
 }
 
 func start(shutdownSignal <-chan struct{}) {
-<<<<<<< HEAD
-	defer log.Info("Stopping " + pluginName + " ... done")
-=======
 	defer log.Info("Stopping " + PluginName + " ... done")
->>>>>>> e96061cc
 
 	lPeer := local.GetInstance()
 
@@ -68,17 +64,10 @@
 	mgr.Start(srv)
 	defer mgr.Close()
 
-<<<<<<< HEAD
-	log.Infof("%s started: Address=%s/%s", pluginName, localAddr.String(), localAddr.Network())
-
-	<-shutdownSignal
-	log.Info("Stopping " + pluginName + " ...")
-=======
-	log.Infof("%s started: Address=%s/%s", PluginName, localAddr.String(), localAddr.Network())
+  log.Infof("%s started: Address=%s/%s", PluginName, localAddr.String(), localAddr.Network())
 
 	<-shutdownSignal
 	log.Info("Stopping " + PluginName + " ...")
->>>>>>> e96061cc
 }
 
 // loads the given message from the message layer or an error if not found.
