package messagelayer

import (
	"errors"
	"os"
	"sync"
	"time"

	"github.com/iotaledger/hive.go/daemon"
	"github.com/iotaledger/hive.go/events"
	"github.com/iotaledger/hive.go/identity"
	"github.com/iotaledger/hive.go/node"
	"github.com/labstack/gommon/log"
	"golang.org/x/xerrors"

	"github.com/iotaledger/goshimmer/packages/consensus/fcob"
	"github.com/iotaledger/goshimmer/packages/epochs"
	"github.com/iotaledger/goshimmer/packages/ledgerstate"
	"github.com/iotaledger/goshimmer/packages/mana"
	"github.com/iotaledger/goshimmer/packages/shutdown"
	"github.com/iotaledger/goshimmer/packages/tangle"
	"github.com/iotaledger/goshimmer/plugins/autopeering/local"
	"github.com/iotaledger/goshimmer/plugins/database"
)

const (
	// DefaultAverageNetworkDelay contains the default average time it takes for a network to propagate through gossip.
	DefaultAverageNetworkDelay = 5 * time.Second
)

// ErrMessageWasNotBookedInTime is returned if a message did not get booked
// within the defined await time.
var ErrMessageWasNotBookedInTime = errors.New("message could not be booked in time")

// region Plugin ///////////////////////////////////////////////////////////////////////////////////////////////////////

var (
	plugin     *node.Plugin
	pluginOnce sync.Once
	syncedOnce sync.Once
)

// Plugin gets the plugin instance.
func Plugin() *node.Plugin {
	pluginOnce.Do(func() {
		plugin = node.NewPlugin("MessageLayer", node.Enabled, configure, run)
	})

	return plugin
}

func configure(plugin *node.Plugin) {
	Tangle().Events.Error.Attach(events.NewClosure(func(err error) {
		plugin.LogError(err)
	}))

	Tangle().Parser.Events.MessageRejected.Attach(events.NewClosure(func(rejectedEvent *tangle.MessageRejectedEvent, err error) {
		plugin.LogError(err)
		plugin.LogError(rejectedEvent.Message)
	}))

	// Messages created by the node need to pass through the normal flow.
	Tangle().RateSetter.Events.MessageIssued.Attach(events.NewClosure(func(message *tangle.Message) {
		Tangle().ProcessGossipMessage(message.Bytes(), local.GetInstance().Peer)
	}))

	Tangle().RateSetter.Events.MessageDiscarded.Attach(events.NewClosure(func(messageID *tangle.MessageID) {
		plugin.LogInfof("issuing queue is full. Message discarded. %s", messageID)
	}))

	Tangle().Scheduler.Events.NodeBlacklisted.Attach(events.NewClosure(func(nodeID identity.ID) {
		// TODO: node blacklisted.
	}))

	Tangle().Events.SyncChanged.Attach(events.NewClosure(func(ev *tangle.SyncChangedEvent) {
		plugin.LogInfo("Sync changed: ", ev.Synced)
		if ev.Synced {
			Tangle().Scheduler.SetRate(schedulerRate(SchedulerParameters.Rate))
			// Only for the first synced
			syncedOnce.Do(func() {
				Tangle().Scheduler.Setup()         // start buffering solid messages
				Tangle().DummyScheduler.Detach()   // stop receiving more messages
				Tangle().DummyScheduler.Shutdown() // schedule remaining messages
				Tangle().Scheduler.Start()         // start scheduler
			})
		} else {
			// increase scheduler rate
			rate := Tangle().Options.SchedulerParams.Rate
			rate -= rate / 2 // 50% increase
			Tangle().Scheduler.SetRate(rate)
		}
	}))

	// read snapshot file
	if Parameters.Snapshot.File != "" {
		snapshot := &ledgerstate.Snapshot{}
		f, err := os.Open(Parameters.Snapshot.File)
		if err != nil {
			plugin.Panic("can not open snapshot file:", err)
		}
		if _, err := snapshot.ReadFrom(f); err != nil {
			plugin.Panic("could not read snapshot file:", err)
		}
		Tangle().LedgerState.LoadSnapshot(snapshot)
		plugin.LogInfof("read snapshot from %s", Parameters.Snapshot.File)
	}

	fcob.LikedThreshold = time.Duration(Parameters.FCOB.AverageNetworkDelay) * time.Second
	fcob.LocallyFinalizedThreshold = time.Duration(Parameters.FCOB.AverageNetworkDelay*2) * time.Second

	configureApprovalWeight()
}

func run(*node.Plugin) {
	if err := daemon.BackgroundWorker("Tangle", func(shutdownSignal <-chan struct{}) {
		<-shutdownSignal
		Tangle().Shutdown()
	}, shutdown.PriorityTangle); err != nil {
		log.Panicf("Failed to start as daemon: %s", err)
	}
}

// endregion ///////////////////////////////////////////////////////////////////////////////////////////////////////////

// region Tangle ///////////////////////////////////////////////////////////////////////////////////////////////////////

var (
	tangleInstance *tangle.Tangle
	tangleOnce     sync.Once
)

// Tangle gets the tangle instance.
func Tangle() *tangle.Tangle {
	tangleOnce.Do(func() {
		epochManager := epochs.NewManager(epochs.ManaRetriever(ManaEpoch))
		tangleInstance = tangle.New(
			tangle.Store(database.Store()),
			tangle.Identity(local.GetInstance().LocalIdentity()),
			tangle.Width(Parameters.TangleWidth),
			tangle.Consensus(ConsensusMechanism()),
			tangle.GenesisNode(Parameters.Snapshot.GenesisNode),
<<<<<<< HEAD
			tangle.SchedulerConfig(tangle.SchedulerParams{
				Rate:                        schedulerRate(SchedulerParameters.Rate),
				AccessManaRetrieveFunc:      accessManaRetriever,
				TotalAccessManaRetrieveFunc: totalAccessManaRetriever,
			}),
			tangle.RateSetterConfig(tangle.RateSetterParams{
				Beta:    &RateSetterParameters.Beta,
				Initial: &RateSetterParameters.Initial,
			}),
=======
			tangle.ApprovalWeights(tangle.WeightProviderFromEpochsManager(epochManager)),
>>>>>>> c7050b1d
		)

		tangleInstance.Setup()
	})
	return tangleInstance
}

// endregion ///////////////////////////////////////////////////////////////////////////////////////////////////////////

// region ConsensusMechanism ///////////////////////////////////////////////////////////////////////////////////////////

var (
	consensusMechanism     *fcob.ConsensusMechanism
	consensusMechanismOnce sync.Once
)

// ConsensusMechanism return the FcoB ConsensusMechanism used by the Tangle.
func ConsensusMechanism() *fcob.ConsensusMechanism {
	consensusMechanismOnce.Do(func() {
		consensusMechanism = fcob.NewConsensusMechanism()
	})

	return consensusMechanism
}

// endregion ///////////////////////////////////////////////////////////////////////////////////////////////////////////

func schedulerRate(durationString string) time.Duration {
	duration, err := time.ParseDuration(durationString)
	// if parseDuration failed, scheduler will take default value (5ms)
	if err != nil {
		return 0
	}
	return duration
}

func accessManaRetriever(nodeID identity.ID) float64 {
	nodeMana, _, err := GetAccessManaQueryAllowed(nodeID)
	if err != nil {
		return 0
	}
	return nodeMana
}

func totalAccessManaRetriever() float64 {
	totalMana, _, err := GetTotalManaQueryAllowed(mana.AccessMana)
	if err != nil {
		return 0
	}
	return totalMana
}

// AwaitMessageToBeBooked awaits maxAwait for the given message to get booked.
func AwaitMessageToBeBooked(f func() (*tangle.Message, error), txID ledgerstate.TransactionID, maxAwait time.Duration) (*tangle.Message, error) {
	// first subscribe to the transaction booked event
	booked := make(chan struct{}, 1)
	// exit is used to let the caller exit if for whatever
	// reason the same transaction gets booked multiple times
	exit := make(chan struct{})
	defer close(exit)

	closure := events.NewClosure(func(msgID tangle.MessageID) {
		match := false
		Tangle().Storage.Message(msgID).Consume(func(message *tangle.Message) {
			if message.Payload().Type() == ledgerstate.TransactionType {
				tx := message.Payload().(*ledgerstate.Transaction)
				if tx.ID() == txID {
					match = true
					return
				}
			}
		})
		if !match {
			return
		}
		select {
		case booked <- struct{}{}:
		case <-exit:
		}
	})
	Tangle().Booker.Events.MessageBooked.Attach(closure)
	defer Tangle().Booker.Events.MessageBooked.Detach(closure)

	// then issue the message with the tx

	// channel to receive the result of issuance
	issueResult := make(chan struct {
		msg *tangle.Message
		err error
	}, 1)

	go func() {
		msg, err := f()
		issueResult <- struct {
			msg *tangle.Message
			err error
		}{msg: msg, err: err}
	}()

	// wait on issuance
	result := <-issueResult

	if result.err != nil || result.msg == nil {
		return nil, xerrors.Errorf("Failed to issue transaction %s: %w", txID.String(), result.err)
	}

	select {
	case <-time.After(maxAwait):
		return nil, ErrMessageWasNotBookedInTime
	case <-booked:
		return result.msg, nil
	}
}<|MERGE_RESOLUTION|>--- conflicted
+++ resolved
@@ -139,7 +139,7 @@
 			tangle.Width(Parameters.TangleWidth),
 			tangle.Consensus(ConsensusMechanism()),
 			tangle.GenesisNode(Parameters.Snapshot.GenesisNode),
-<<<<<<< HEAD
+			tangle.ApprovalWeights(tangle.WeightProviderFromEpochsManager(epochManager)),
 			tangle.SchedulerConfig(tangle.SchedulerParams{
 				Rate:                        schedulerRate(SchedulerParameters.Rate),
 				AccessManaRetrieveFunc:      accessManaRetriever,
@@ -149,9 +149,6 @@
 				Beta:    &RateSetterParameters.Beta,
 				Initial: &RateSetterParameters.Initial,
 			}),
-=======
-			tangle.ApprovalWeights(tangle.WeightProviderFromEpochsManager(epochManager)),
->>>>>>> c7050b1d
 		)
 
 		tangleInstance.Setup()
