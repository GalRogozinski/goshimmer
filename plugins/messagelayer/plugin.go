--- conflicted
+++ resolved
@@ -161,8 +161,6 @@
 			tangle.Width(Parameters.TangleWidth),
 			tangle.Consensus(ConsensusMechanism()),
 			tangle.GenesisNode(Parameters.Snapshot.GenesisNode),
-<<<<<<< HEAD
-			tangle.ApprovalWeights(tangle.WeightProviderFromEpochsManager(epochManager)),
 			tangle.SchedulerConfig(tangle.SchedulerParams{
 				Rate:                        schedulerRate(SchedulerParameters.Rate),
 				AccessManaRetrieveFunc:      accessManaRetriever,
@@ -172,10 +170,8 @@
 				Beta:    &RateSetterParameters.Beta,
 				Initial: &RateSetterParameters.Initial,
 			}),
-=======
 			tangle.ApprovalWeights(tangle.WeightProviderFromEpochsManager(EpochsManager())),
 			tangle.SyncTimeWindow(Parameters.TangleTimeWindow),
->>>>>>> eeb5f086
 		)
 
 		tangleInstance.Setup()
@@ -203,7 +199,6 @@
 
 // endregion ///////////////////////////////////////////////////////////////////////////////////////////////////////////
 
-<<<<<<< HEAD
 func schedulerRate(durationString string) time.Duration {
 	duration, err := time.ParseDuration(durationString)
 	// if parseDuration failed, scheduler will take default value (5ms)
@@ -229,7 +224,6 @@
 	return totalMana
 }
 
-=======
 // region Epochs ///////////////////////////////////////////////////////////////////////////////////////////////////////
 
 var (
@@ -248,7 +242,6 @@
 
 // endregion ///////////////////////////////////////////////////////////////////////////////////////////////////////////
 
->>>>>>> eeb5f086
 // AwaitMessageToBeBooked awaits maxAwait for the given message to get booked.
 func AwaitMessageToBeBooked(f func() (*tangle.Message, error), txID ledgerstate.TransactionID, maxAwait time.Duration) (*tangle.Message, error) {
 	// first subscribe to the transaction booked event
