package messagelayer

import (
<<<<<<< HEAD
	"errors"
	"fmt"
	"sync"
	"time"

	"github.com/iotaledger/goshimmer/packages/mana"

=======
	"sync"
	"time"

	"github.com/cockroachdb/errors"
>>>>>>> 409deafe
	"github.com/iotaledger/hive.go/crypto/ed25519"
	"github.com/iotaledger/hive.go/daemon"
	"github.com/iotaledger/hive.go/events"
	"github.com/iotaledger/hive.go/node"
	"github.com/mr-tron/base58"

	"github.com/iotaledger/goshimmer/packages/clock"
	"github.com/iotaledger/goshimmer/packages/shutdown"
	"github.com/iotaledger/goshimmer/packages/tangle"
	syncbeacon_payload "github.com/iotaledger/goshimmer/plugins/syncbeacon/payload"
)

const (
	// SyncBeaconFollowerPluginName is the plugin name of the sync beacon follower plugin.
	SyncBeaconFollowerPluginName = "SyncBeaconFollower"
)

// Status represents the status of a beacon node consisting of latest messageID, sentTime and sync status.
type Status struct {
	MsgID    tangle.MessageID
	SentTime int64
	Synced   bool
}

var (
	// plugin is the plugin instance of the sync beacon plugin.
	syncBeaconFollowerPlugin     *node.Plugin
	syncBeaconFollowerPluginOnce sync.Once
	currentBeacons               map[ed25519.PublicKey]*Status
	currentBeaconPubKeys         map[ed25519.PublicKey]string
	mutex                        sync.RWMutex

	// ErrMissingFollowNodes is returned if the node starts with no follow nodes list
	ErrMissingFollowNodes = errors.New("follow nodes list is required")
)

// SyncBeaconFollowerPlugin gets the plugin instance.
func SyncBeaconFollowerPlugin() *node.Plugin {
	syncBeaconFollowerPluginOnce.Do(func() {
		syncBeaconFollowerPlugin = node.NewPlugin(SyncBeaconFollowerPluginName, node.Enabled, configureSyncBeaconFollower, runSyncBeaconFollower)
	})
	return syncBeaconFollowerPlugin
}

// SyncStatus returns the detailed status per beacon node.
func SyncStatus() (bool, map[ed25519.PublicKey]Status) {
	mutex.RLock()
	defer mutex.RUnlock()

	beacons := make(map[ed25519.PublicKey]Status)
	for publicKey, status := range currentBeacons {
		beacons[publicKey] = Status{
			MsgID:    status.MsgID,
			SentTime: status.SentTime,
			Synced:   status.Synced,
		}
	}

	return Tangle().Synced(), beacons
}

// configure plugin
func configureSyncBeaconFollower(*node.Plugin) {
	if SyncBeaconFollowerParameters.SyncPercentage < 0.5 || SyncBeaconFollowerParameters.SyncPercentage > 1.0 {
		syncBeaconFollowerPlugin.LogWarnf("invalid syncPercentage: %f, syncPercentage has to be in [0.5, 1.0] interval", SyncBeaconFollowerParameters.SyncPercentage)
		// set it to default
		syncBeaconFollowerPlugin.LogWarnf("setting syncPercentage to default value of 0.5")
		SyncBeaconFollowerParameters.SyncPercentage = 0.5
	}

	currentBeacons = make(map[ed25519.PublicKey]*Status)
	currentBeaconPubKeys = make(map[ed25519.PublicKey]string)

	for _, str := range SyncBeaconFollowerParameters.FollowNodes {
		bytes, err := base58.Decode(str)
		if err != nil {
			syncBeaconFollowerPlugin.LogWarnf("error decoding public key: %w", err)
			continue
		}
		pubKey, _, err := ed25519.PublicKeyFromBytes(bytes)
		if err != nil {
			syncBeaconFollowerPlugin.LogWarnf("%s is not a valid public key: %w", err)
			continue
		}
		currentBeacons[pubKey] = &Status{
			MsgID:    tangle.EmptyMessageID,
			Synced:   false,
			SentTime: 0,
		}
		currentBeaconPubKeys[pubKey] = str
	}
	if len(currentBeaconPubKeys) == 0 {
		syncBeaconFollowerPlugin.Panicf("Follow node list cannot be empty: %w", ErrMissingFollowNodes)
	}

	f := events.NewClosure(func(messageID tangle.MessageID) {
		Tangle().Storage.Message(messageID).Consume(func(msg *tangle.Message) {
			messagePayload := msg.Payload()
			if messagePayload.Type() != syncbeacon_payload.Type {
				return
			}

			payload, ok := messagePayload.(*syncbeacon_payload.Payload)
			if !ok {
				syncBeaconFollowerPlugin.LogDebug("could not cast payload to sync beacon object")
				return
			}

			// check if issuer is in configured beacon follow list
			if _, ok := currentBeaconPubKeys[msg.IssuerPublicKey()]; !ok {
				return
			}

			// only consider fresh beacons
			mutex.RLock()
			if payload.SentTime() < currentBeacons[msg.IssuerPublicKey()].SentTime {
				mutex.RUnlock()
				return
			}
			mutex.RUnlock()

			handlePayload(payload, msg.IssuerPublicKey(), msg.ID())
		})
	})
	Tangle().Scheduler.Events.MessageScheduled.Attach(f)
	Tangle().FifoScheduler.Events.MessageScheduled.Attach(f)
}

// handlePayload handles the received payload. It does the following checks:
// The time that payload was sent is not greater than CfgSyncBeaconMaxTimeWindowSec. If the duration is longer than CfgSyncBeaconMaxTimeWindowSec, we consider that beacon to be out of sync till we receive a newer payload.
// More than syncPercentage of followed nodes are also synced, the node is set to synced. Otherwise, its set as desynced.
func handlePayload(syncBeaconPayload *syncbeacon_payload.Payload, issuerPublicKey ed25519.PublicKey, msgID tangle.MessageID) {
	ID, _ := mana.IDFromPubKey(issuerPublicKey.String())
	fmt.Println("sync beacon received from nodeID: ", ID, " message: ", msgID.Base58())
	synced := true
	dur := clock.Since(time.Unix(0, syncBeaconPayload.SentTime()))
	if dur.Seconds() > float64(SyncBeaconFollowerParameters.MaxTimeWindowSec) {
		syncBeaconFollowerPlugin.LogDebugf("sync beacon %s, received from %s is too old.", msgID, issuerPublicKey, dur.String())
		synced = false
	}

	mutex.Lock()
	defer mutex.Unlock()
	currentBeacons[issuerPublicKey].Synced = synced
	currentBeacons[issuerPublicKey].MsgID = msgID
	currentBeacons[issuerPublicKey].SentTime = syncBeaconPayload.SentTime()

	updateSynced()
}

// updateSynced checks the beacon nodes and update the nodes sync status
func updateSynced() {
	beaconNodesSyncedCount := 0.0
	for pub, status := range currentBeacons {
		ID, _ := mana.IDFromPubKey(pub.String())
		fmt.Println("beacon: ", ID.String(), " - synced: ", status.Synced)
		if status.Synced {
			beaconNodesSyncedCount++
		}
	}
	var globalSynced bool
	if len(currentBeacons) > 0 {
		globalSynced = beaconNodesSyncedCount/float64(len(currentBeacons)) >= SyncBeaconFollowerParameters.SyncPercentage
	}

	Tangle().SetSynced(globalSynced)
}

// cleanupFollowNodes cleans up offline nodes by setting their sync status to false after a configurable time window.
func cleanupFollowNodes() {
	mutex.Lock()
	defer mutex.Unlock()
	for publicKey, status := range currentBeacons {
		if status.MsgID != tangle.EmptyMessageID {
			dur := clock.Since(time.Unix(0, status.SentTime))
			if dur.Seconds() > float64(SyncBeaconFollowerParameters.MaxTimeOffline) {
				currentBeacons[publicKey].Synced = false
			}
		}
	}
	updateSynced()
}

func runSyncBeaconFollower(*node.Plugin) {
	if err := daemon.BackgroundWorker("Sync-Beacon-Cleanup", func(shutdownSignal <-chan struct{}) {
		ticker := time.NewTicker(time.Duration(SyncBeaconFollowerParameters.CleanupInterval) * time.Second)
		defer ticker.Stop()
		for {
			select {
			case <-ticker.C:
				cleanupFollowNodes()
			case <-shutdownSignal:
				return
			}
		}
	}, shutdown.PrioritySynchronization); err != nil {
		syncBeaconFollowerPlugin.Panicf("Failed to start as daemon: %s", err)
	}
}<|MERGE_RESOLUTION|>--- conflicted
+++ resolved
@@ -1,20 +1,10 @@
 package messagelayer
 
 import (
-<<<<<<< HEAD
-	"errors"
-	"fmt"
 	"sync"
 	"time"
 
-	"github.com/iotaledger/goshimmer/packages/mana"
-
-=======
-	"sync"
-	"time"
-
 	"github.com/cockroachdb/errors"
->>>>>>> 409deafe
 	"github.com/iotaledger/hive.go/crypto/ed25519"
 	"github.com/iotaledger/hive.go/daemon"
 	"github.com/iotaledger/hive.go/events"
@@ -147,8 +137,6 @@
 // The time that payload was sent is not greater than CfgSyncBeaconMaxTimeWindowSec. If the duration is longer than CfgSyncBeaconMaxTimeWindowSec, we consider that beacon to be out of sync till we receive a newer payload.
 // More than syncPercentage of followed nodes are also synced, the node is set to synced. Otherwise, its set as desynced.
 func handlePayload(syncBeaconPayload *syncbeacon_payload.Payload, issuerPublicKey ed25519.PublicKey, msgID tangle.MessageID) {
-	ID, _ := mana.IDFromPubKey(issuerPublicKey.String())
-	fmt.Println("sync beacon received from nodeID: ", ID, " message: ", msgID.Base58())
 	synced := true
 	dur := clock.Since(time.Unix(0, syncBeaconPayload.SentTime()))
 	if dur.Seconds() > float64(SyncBeaconFollowerParameters.MaxTimeWindowSec) {
@@ -168,9 +156,7 @@
 // updateSynced checks the beacon nodes and update the nodes sync status
 func updateSynced() {
 	beaconNodesSyncedCount := 0.0
-	for pub, status := range currentBeacons {
-		ID, _ := mana.IDFromPubKey(pub.String())
-		fmt.Println("beacon: ", ID.String(), " - synced: ", status.Synced)
+	for _, status := range currentBeacons {
 		if status.Synced {
 			beaconNodesSyncedCount++
 		}
