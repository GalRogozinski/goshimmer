--- conflicted
+++ resolved
@@ -30,20 +30,5 @@
 	if err != nil {
 		return c.JSON(http.StatusBadRequest, jsonmodels.CollectiveBeaconResponse{Error: err.Error()})
 	}
-<<<<<<< HEAD
-	return c.JSON(http.StatusOK, CollectiveBeaconResponse{ID: msg.ID().Base58()})
-}
-
-// CollectiveBeaconResponse is the HTTP response from broadcasting a collective beacon message.
-type CollectiveBeaconResponse struct {
-	ID    string `json:"id,omitempty"`
-	Error string `json:"error,omitempty"`
-}
-
-// CollectiveBeaconRequest is a request containing a collective beacon response.
-type CollectiveBeaconRequest struct {
-	Payload []byte `json:"payload"`
-=======
-	return c.JSON(http.StatusOK, jsonmodels.CollectiveBeaconResponse{ID: msg.ID().String()})
->>>>>>> 0c093c18
+	return c.JSON(http.StatusOK, jsonmodels.CollectiveBeaconResponse{ID: msg.ID().Base58()})
 }