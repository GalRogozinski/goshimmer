package unspentoutputs

import (
	"net/http"

	"github.com/iotaledger/goshimmer/dapps/valuetransfers"
	"github.com/iotaledger/goshimmer/dapps/valuetransfers/packages/address"
	"github.com/iotaledger/goshimmer/plugins/webapi/value/utils"
	"github.com/labstack/echo"
	"github.com/labstack/gommon/log"
)

// Handler gets the unspent outputs.
func Handler(c echo.Context) error {
	var request Request
	if err := c.Bind(&request); err != nil {
		log.Info(err.Error())
		return c.JSON(http.StatusBadRequest, Response{Error: err.Error()})
	}

	var unspents []UnspentOutput
	for _, strAddress := range request.Addresses {
		address, err := address.FromBase58(strAddress)
		if err != nil {
			log.Info(err.Error())
			continue
		}

		outputids := make([]OutputID, 0)
		// get outputids by address
		for id, cachedOutput := range valuetransfers.Tangle.OutputsOnAddress(address) {
			// TODO: don't do this in a for
			defer cachedOutput.Release()
			output := cachedOutput.Unwrap()
			cachedTxMeta := valuetransfers.Tangle.TransactionMetadata(output.TransactionID())
			// TODO: don't do this in a for
			defer cachedTxMeta.Release()

			if output.ConsumerCount() == 0 {
				// iterate balances
				var b []utils.Balance
				for _, balance := range output.Balances() {
					b = append(b, utils.Balance{
						Value: balance.Value,
						Color: balance.Color.String(),
					})
				}

				inclusionState := utils.InclusionState{}
				if cachedTxMeta.Exists() {
					txMeta := cachedTxMeta.Unwrap()
					inclusionState.Confirmed = txMeta.Confirmed()
					inclusionState.Liked = txMeta.Liked()
					inclusionState.Rejected = txMeta.Rejected()
					inclusionState.Finalized = txMeta.Finalized()
					inclusionState.Conflict = txMeta.Conflicting()
					inclusionState.Confirmed = txMeta.Confirmed()
				}
				outputids = append(outputids, OutputID{
<<<<<<< HEAD
					ID:             id.String(),
					Balances:       b,
					InclusionState: inclusionState,
=======
					ID:       id.String(),
					Balances: b,
					InclusionState: utils.InclusionState{
						Solid:     output.Solid(),
						Confirmed: output.Confirmed(),
						Rejected:  output.Rejected(),
						Liked:     output.Liked(),
					},
>>>>>>> 3f86f9a8
				})
			}
		}

		unspents = append(unspents, UnspentOutput{
			Address:   strAddress,
			OutputIDs: outputids,
		})
	}

	return c.JSON(http.StatusOK, Response{UnspentOutputs: unspents})
}

// Request holds the addresses to query.
type Request struct {
	Addresses []string `json:"addresses,omitempty"`
	Error     string   `json:"error,omitempty"`
}

// Response is the HTTP response from retreiving value objects.
type Response struct {
	UnspentOutputs []UnspentOutput `json:"unspent_outputs,omitempty"`
	Error          string          `json:"error,omitempty"`
}

// UnspentOutput holds the address and the corresponding unspent output ids
type UnspentOutput struct {
	Address   string     `json:"address"`
	OutputIDs []OutputID `json:"output_ids"`
}

// OutputID holds the output id and its inclusion state
type OutputID struct {
	ID             string               `json:"id"`
	Balances       []utils.Balance      `json:"balances"`
	InclusionState utils.InclusionState `json:"inclusion_state"`
}<|MERGE_RESOLUTION|>--- conflicted
+++ resolved
@@ -57,20 +57,9 @@
 					inclusionState.Confirmed = txMeta.Confirmed()
 				}
 				outputids = append(outputids, OutputID{
-<<<<<<< HEAD
 					ID:             id.String(),
 					Balances:       b,
 					InclusionState: inclusionState,
-=======
-					ID:       id.String(),
-					Balances: b,
-					InclusionState: utils.InclusionState{
-						Solid:     output.Solid(),
-						Confirmed: output.Confirmed(),
-						Rejected:  output.Rejected(),
-						Liked:     output.Liked(),
-					},
->>>>>>> 3f86f9a8
 				})
 			}
 		}
