package ledgerstate

import (
	"net/http"

	"github.com/iotaledger/goshimmer/packages/ledgerstate"
	"github.com/iotaledger/goshimmer/plugins/messagelayer"
	"github.com/iotaledger/goshimmer/plugins/webapi"
	"github.com/labstack/echo"
	"golang.org/x/xerrors"
)

// region API endpoints ////////////////////////////////////////////////////////////////////////////////////////////////

// GetAddressOutputsEndPoint is the handler for the /ledgerstate/addresses/:address endpoint.
func GetAddressOutputsEndPoint(c echo.Context) error {
	address, err := ledgerstate.AddressFromBase58EncodedString(c.Param("address"))
	if err != nil {
		return c.JSON(http.StatusBadRequest, webapi.NewErrorResponse(err))
	}

	cachedOutputs := messagelayer.Tangle().LedgerState.OutputsOnAddress(address)
	defer cachedOutputs.Release()

<<<<<<< HEAD
	return c.JSON(http.StatusOK, NewOutputsOnAddress(cachedOutputs.Unwrap()))
=======
	outputs := cachedOutputs.Unwrap()
	for _, output := range outputs {
		if output == nil {
			return c.JSON(http.StatusNotFound, webapi.NewErrorResponse(xerrors.Errorf("failed to load outputs with %s", output.ID())))
		}
	}

	return c.JSON(http.StatusOK, NewOutputsOnAddress(outputs))
>>>>>>> c6e0b8f6
}

// GetAddressUnspentOutputsEndPoint is the handler for the /ledgerstate/addresses/:address/unspentOutputs endpoint.
func GetAddressUnspentOutputsEndPoint(c echo.Context) error {
	address, err := ledgerstate.AddressFromBase58EncodedString(c.Param("address"))
	if err != nil {
		return c.JSON(http.StatusBadRequest, webapi.NewErrorResponse(err))
	}

	cachedOutputs := messagelayer.Tangle().LedgerState.OutputsOnAddress(address)
	defer cachedOutputs.Release()

	outputs := cachedOutputs.Unwrap()
	unspentOutputs := make(ledgerstate.Outputs, 0)
	for _, output := range outputs {
		if output == nil {
			return c.JSON(http.StatusNotFound, webapi.NewErrorResponse(xerrors.Errorf("failed to load outputs with %s", output.ID())))
		}
		messagelayer.Tangle().LedgerState.OutputMetadata(output.ID()).Consume(func(outputMetadata *ledgerstate.OutputMetadata) {
			if outputMetadata.ConsumerCount() == 0 {
				unspentOutputs = append(unspentOutputs, output)
			}
		})
	}

	return c.JSON(http.StatusOK, NewUnspentOutputsOnAddress(unspentOutputs))
}

// endregion ///////////////////////////////////////////////////////////////////////////////////////////////////////////

// region OutputsOnAddress /////////////////////////////////////////////////////////////////////////////////////////////

// OutputsOnAddress is the JSON model of outputs that are associated to an address.
type OutputsOnAddress struct {
	OutputCount int      `json:"outputsCount"`
	Outputs     []Output `json:"outputs"`
}

// NewOutputsOnAddress creates a JSON compatible representation of the outputs on the address.
func NewOutputsOnAddress(outputs ledgerstate.Outputs) OutputsOnAddress {
	return OutputsOnAddress{
		OutputCount: len(outputs),
		Outputs: func() (mappedOutputs []Output) {
			mappedOutputs = make([]Output, 0)
			for _, output := range outputs {
				if output != nil {
					mappedOutputs = append(mappedOutputs, NewOutput(output))
				}
			}

			return
		}(),
	}
}

// endregion ///////////////////////////////////////////////////////////////////////////////////////////////////////////

// region UnspentOutputsOnAddress //////////////////////////////////////////////////////////////////////////////////////

// UnspentOutputsOnAddress is the JSON model of unspent outputs that are associated to an address.
type UnspentOutputsOnAddress struct {
	UnspentOutputsCount int      `json:"unspentOutputsCount"`
	UnspentOutputs      []Output `json:"unspentOutputs"`
}

// NewUnspentOutputsOnAddress creates a JSON compatible representation of the unspent outputs on the address.
func NewUnspentOutputsOnAddress(unspentOutputs ledgerstate.Outputs) UnspentOutputsOnAddress {
	return UnspentOutputsOnAddress{
		UnspentOutputsCount: len(unspentOutputs),
		UnspentOutputs: func() []Output {
			jsonOutputs := make([]Output, len(unspentOutputs))
			for i, output := range unspentOutputs {
				jsonOutputs[i] = NewOutput(output)
			}
			return jsonOutputs
		}(),
	}
}

// endregion ///////////////////////////////////////////////////////////////////////////////////////////////////////////<|MERGE_RESOLUTION|>--- conflicted
+++ resolved
@@ -22,18 +22,7 @@
 	cachedOutputs := messagelayer.Tangle().LedgerState.OutputsOnAddress(address)
 	defer cachedOutputs.Release()
 
-<<<<<<< HEAD
 	return c.JSON(http.StatusOK, NewOutputsOnAddress(cachedOutputs.Unwrap()))
-=======
-	outputs := cachedOutputs.Unwrap()
-	for _, output := range outputs {
-		if output == nil {
-			return c.JSON(http.StatusNotFound, webapi.NewErrorResponse(xerrors.Errorf("failed to load outputs with %s", output.ID())))
-		}
-	}
-
-	return c.JSON(http.StatusOK, NewOutputsOnAddress(outputs))
->>>>>>> c6e0b8f6
 }
 
 // GetAddressUnspentOutputsEndPoint is the handler for the /ledgerstate/addresses/:address/unspentOutputs endpoint.
