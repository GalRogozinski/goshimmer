--- conflicted
+++ resolved
@@ -2,15 +2,8 @@
 
 import (
 	"github.com/iotaledger/goshimmer/client"
-<<<<<<< HEAD
-	walletaddr "github.com/iotaledger/goshimmer/client/wallet/packages/address"
-	"github.com/iotaledger/goshimmer/dapps/valuetransfers/packages/balance"
-	"github.com/iotaledger/goshimmer/dapps/valuetransfers/packages/transaction"
-	"github.com/iotaledger/goshimmer/packages/mana"
-=======
 	"github.com/iotaledger/goshimmer/client/wallet/packages/address"
 	"github.com/iotaledger/goshimmer/packages/ledgerstate"
->>>>>>> a757b514
 )
 
 // WebConnector implements a connector that uses the web API to connect to a node to implement the required functions
@@ -93,16 +86,9 @@
 
 			// build output
 			walletOutput := &Output{
-<<<<<<< HEAD
-				ID:            outputID,
-				Address:       addr.Address,
-				TransactionID: outputID.TransactionID(),
-				Balances:      balancesByColor,
-=======
 				Address:  addr,
 				OutputID: outputID,
 				Balances: balances,
->>>>>>> a757b514
 				InclusionState: InclusionState{
 					Liked:       output.InclusionState.Liked,
 					Confirmed:   output.InclusionState.Confirmed,
