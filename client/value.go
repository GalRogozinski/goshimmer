package client

import (
	"fmt"
	"net/http"

	webapi_value "github.com/iotaledger/goshimmer/plugins/webapi/value"
)

const (
	routeAttachments          = "value/attachments"
	routeGetTxnByID           = "value/transactionByID"
	routeSendTxn              = "value/sendTransaction"
	routeSendTxnByJSON        = "value/sendTransactionByJson"
	routeUnspentOutputs       = "value/unspentOutputs"
	routeAllowedPledgeNodeIDs = "value/allowedManaPledge"
)

// GetAttachments gets the attachments of a transaction ID
func (api *GoShimmerAPI) GetAttachments(base58EncodedTxnID string) (*webapi_value.AttachmentsResponse, error) {
	res := &webapi_value.AttachmentsResponse{}
	if err := api.do(http.MethodGet, func() string {
		return fmt.Sprintf("%s?txnID=%s", routeAttachments, base58EncodedTxnID)
	}(), nil, res); err != nil {
		return nil, err
	}

	return res, nil
}

// GetTransactionByID gets the transaction of a transaction ID
func (api *GoShimmerAPI) GetTransactionByID(base58EncodedTxnID string) (*webapi_value.GetTransactionByIDResponse, error) {
	res := &webapi_value.GetTransactionByIDResponse{}
	if err := api.do(http.MethodGet, func() string {
		return fmt.Sprintf("%s?txnID=%s", routeGetTxnByID, base58EncodedTxnID)
	}(), nil, res); err != nil {
		return nil, err
	}

	return res, nil
}

// GetUnspentOutputs return unspent output IDs of addresses
func (api *GoShimmerAPI) GetUnspentOutputs(addresses []string) (*webapi_value.UnspentOutputsResponse, error) {
	res := &webapi_value.UnspentOutputsResponse{}
	if err := api.do(http.MethodPost, routeUnspentOutputs,
		&webapi_value.UnspentOutputsRequest{Addresses: addresses}, res); err != nil {
		return nil, err
	}

	return res, nil
}

// SendTransaction sends the transaction(bytes) to the Value Tangle and returns transaction ID.
func (api *GoShimmerAPI) SendTransaction(txnBytes []byte) (string, error) {
	res := &webapi_value.SendTransactionResponse{}
	if err := api.do(http.MethodPost, routeSendTxn,
		&webapi_value.SendTransactionRequest{TransactionBytes: txnBytes}, res); err != nil {
		return "", err
	}

	return res.TransactionID, nil
}

<<<<<<< HEAD
// SendTransactionByJSON sends the transaction(JSON) to the Value Tangle and returns transaction ID.
//func (api *GoShimmerAPI) SendTransactionByJSON(txn webapi_value.SendTransactionByJSONRequest) (string, error) {
//	res := &webapi_value.SendTransactionByJSONResponse{}
//	if err := api.do(http.MethodPost, routeSendTxnByJSON,
//		&webapi_value.SendTransactionByJSONRequest{
//			Inputs:     txn.Inputs,
//			Outputs:    txn.Outputs,
//			Data:       txn.Data,
//			Signatures: txn.Signatures,
//		}, res); err != nil {
//		return "", err
//	}
//
//	return res.TransactionID, nil
//}

// GetAllowedManaPledgeNodeIDs returns the list of allowed mana pledge IDs.
func (api *GoShimmerAPI) GetAllowedManaPledgeNodeIDs() (*webapi_value.AllowedManaPledgeResponse, error) {
	res := &webapi_value.AllowedManaPledgeResponse{}
	if err := api.do(http.MethodGet, routeAllowedPledgeNodeIDs, nil, res); err != nil {
		return nil, err
	}

	return res, nil
=======
// SendTransactionByJSON sends the transaction(JSON) to the Value Tangle and returns transaction ID and message ID.
func (api *GoShimmerAPI) SendTransactionByJSON(txn webapi_value.SendTransactionByJSONRequest) (string, error) {
	res := &webapi_value.SendTransactionByJSONResponse{}
	if err := api.do(http.MethodPost, routeSendTxnByJSON,
		&webapi_value.SendTransactionByJSONRequest{
			Inputs:        txn.Inputs,
			Outputs:       txn.Outputs,
			AManaPledgeID: txn.AManaPledgeID,
			CManaPledgeID: txn.CManaPledgeID,
			Signatures:    txn.Signatures,
			Payload:       txn.Payload,
		}, res); err != nil {
		return "", err
	}

	return res.TransactionID, nil
>>>>>>> f0f92ccc
}<|MERGE_RESOLUTION|>--- conflicted
+++ resolved
@@ -62,32 +62,6 @@
 	return res.TransactionID, nil
 }
 
-<<<<<<< HEAD
-// SendTransactionByJSON sends the transaction(JSON) to the Value Tangle and returns transaction ID.
-//func (api *GoShimmerAPI) SendTransactionByJSON(txn webapi_value.SendTransactionByJSONRequest) (string, error) {
-//	res := &webapi_value.SendTransactionByJSONResponse{}
-//	if err := api.do(http.MethodPost, routeSendTxnByJSON,
-//		&webapi_value.SendTransactionByJSONRequest{
-//			Inputs:     txn.Inputs,
-//			Outputs:    txn.Outputs,
-//			Data:       txn.Data,
-//			Signatures: txn.Signatures,
-//		}, res); err != nil {
-//		return "", err
-//	}
-//
-//	return res.TransactionID, nil
-//}
-
-// GetAllowedManaPledgeNodeIDs returns the list of allowed mana pledge IDs.
-func (api *GoShimmerAPI) GetAllowedManaPledgeNodeIDs() (*webapi_value.AllowedManaPledgeResponse, error) {
-	res := &webapi_value.AllowedManaPledgeResponse{}
-	if err := api.do(http.MethodGet, routeAllowedPledgeNodeIDs, nil, res); err != nil {
-		return nil, err
-	}
-
-	return res, nil
-=======
 // SendTransactionByJSON sends the transaction(JSON) to the Value Tangle and returns transaction ID and message ID.
 func (api *GoShimmerAPI) SendTransactionByJSON(txn webapi_value.SendTransactionByJSONRequest) (string, error) {
 	res := &webapi_value.SendTransactionByJSONResponse{}
@@ -104,5 +78,14 @@
 	}
 
 	return res.TransactionID, nil
->>>>>>> f0f92ccc
+}
+
+// GetAllowedManaPledgeNodeIDs returns the list of allowed mana pledge IDs.
+func (api *GoShimmerAPI) GetAllowedManaPledgeNodeIDs() (*webapi_value.AllowedManaPledgeResponse, error) {
+	res := &webapi_value.AllowedManaPledgeResponse{}
+	if err := api.do(http.MethodGet, routeAllowedPledgeNodeIDs, nil, res); err != nil {
+		return nil, err
+	}
+
+	return res, nil
 }