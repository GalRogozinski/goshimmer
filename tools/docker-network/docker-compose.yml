--- conflicted
+++ resolved
@@ -11,11 +11,6 @@
     command: >
       --analysis.dashboard.bindAddress=0.0.0.0:9000
       --analysis.dashboard.dev=false
-<<<<<<< HEAD
-      --analysis.dashboard.mongoDBEnabled=${MONGO_DB_ENABLED:-false}
-      --analysis.dashboard.mongoDBHostAddress=mongodb:27017
-=======
->>>>>>> 2d7dd93a
       --analysis.server.bindAddress=0.0.0.0:1888
       --autoPeering.entryNodes=
       --node.seed=base58:8q491c3YWjbPwLmF2WD95YmCgh61j2kenCKHfGfByoWi
@@ -28,13 +23,8 @@
       --metrics.global=true
       --metrics.local=true
       --metrics.manaResearch=false
-<<<<<<< HEAD
-      --node.disablePlugins=clock
-      --node.enablePlugins=analysisServer,analysisDashboard,prometheus,spammer,"webAPIToolsEndpoint",activity,snapshot
-=======
       --node.disablePlugins=portcheck,clock
-      --node.enablePlugins=analysis-server,analysis-dashboard,prometheus,spammer,"webapi tools endpoint",activity,snapshot
->>>>>>> 2d7dd93a
+      --node.enablePlugins=analysis-server,analysis-dashboard,prometheus,spammer,"webAPIToolsEndpoint",activity,snapshot
       --prometheus.bindAddress=0.0.0.0:9311
       --prometheus.processMetrics=false
       --statement.writeManaThreshold=1.0
