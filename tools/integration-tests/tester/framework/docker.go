--- conflicted
+++ resolved
@@ -148,11 +148,7 @@
 	}
 	env = append(env, "GOSHIMMER=http://"+goShimmerAPI)
 	containerConfig := &container.Config{
-<<<<<<< HEAD
-		Image: "angelocapossele/drng:payloadfix",
-=======
 		Image: "angelocapossele/drand:v1.1.4",
->>>>>>> e13f0926
 		ExposedPorts: nat.PortSet{
 			nat.Port("8000/tcp"): {},
 		},
