{
  "analysis": {
    "serveraddress": "ressims.iota.cafe:188",
    "serverport": 0
  },
  "autopeering": {
    "address": "0.0.0.0",
    "entrynodes": [
      "V8LYtWWcPYYDTTXLeIEFjJEuWlsjDiI0+Pq/Cx9ai6g=@116.202.49.178:14626"
    ],
<<<<<<< HEAD
    "port": 14626,
    "selection": true
=======
    "port":14626
>>>>>>> ef5ab377
  },
  "database": {
    "directory": "mainnetdb"
  },
  "gossip": {
    "port": 14666
  },
  "graph": {
    "webrootPath": "./IOTAtangle/webroot",
    "socketioPath": "./socket.io-client/dist/socket.io.js",
    "domain": "",
    "host": "127.0.0.1",
    "port": 8083,
    "networkName": "GoShimmer"
  },
  "logger": {
    "Level": "info",
    "DisableCaller": false,
    "DisableStacktrace": false,
    "Encoding": "console",
    "OutputPaths": [
      "shimmer.log"
    ]
  },
  "node": {
    "disableplugins": "",
    "enableplugins": [],
    "loglevel": 0
  }
}<|MERGE_RESOLUTION|>--- conflicted
+++ resolved
@@ -1,46 +1,41 @@
-{
-  "analysis": {
-    "serveraddress": "ressims.iota.cafe:188",
-    "serverport": 0
-  },
-  "autopeering": {
-    "address": "0.0.0.0",
-    "entrynodes": [
-      "V8LYtWWcPYYDTTXLeIEFjJEuWlsjDiI0+Pq/Cx9ai6g=@116.202.49.178:14626"
-    ],
-<<<<<<< HEAD
-    "port": 14626,
-    "selection": true
-=======
-    "port":14626
->>>>>>> ef5ab377
-  },
-  "database": {
-    "directory": "mainnetdb"
-  },
-  "gossip": {
-    "port": 14666
-  },
-  "graph": {
-    "webrootPath": "./IOTAtangle/webroot",
-    "socketioPath": "./socket.io-client/dist/socket.io.js",
-    "domain": "",
-    "host": "127.0.0.1",
-    "port": 8083,
-    "networkName": "GoShimmer"
-  },
-  "logger": {
-    "Level": "info",
-    "DisableCaller": false,
-    "DisableStacktrace": false,
-    "Encoding": "console",
-    "OutputPaths": [
-      "shimmer.log"
-    ]
-  },
-  "node": {
-    "disableplugins": "",
-    "enableplugins": [],
-    "loglevel": 0
-  }
+{
+  "analysis": {
+    "serveraddress": "ressims.iota.cafe:188",
+    "serverport": 0
+  },
+  "autopeering": {
+    "address": "0.0.0.0",
+    "entrynodes": [
+      "V8LYtWWcPYYDTTXLeIEFjJEuWlsjDiI0+Pq/Cx9ai6g=@116.202.49.178:14626"
+    ],
+    "port":14626
+  },
+  "database": {
+    "directory": "mainnetdb"
+  },
+  "gossip": {
+    "port": 14666
+  },
+  "graph": {
+    "webrootPath": "./IOTAtangle/webroot",
+    "socketioPath": "./socket.io-client/dist/socket.io.js",
+    "domain": "",
+    "host": "127.0.0.1",
+    "port": 8083,
+    "networkName": "GoShimmer"
+  },
+  "logger": {
+    "Level": "info",
+    "DisableCaller": false,
+    "DisableStacktrace": false,
+    "Encoding": "console",
+    "OutputPaths": [
+      "shimmer.log"
+    ]
+  },
+  "node": {
+    "disableplugins": "",
+    "enableplugins": [],
+    "loglevel": 0
+  }
 }